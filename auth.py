"""Authentication helpers for the AirSprint Streamlit app."""

from __future__ import annotations

from typing import Dict, Tuple

import streamlit as st
import streamlit_authenticator as stauth

# Default credentials are meant for local development only. Update or override
# them by providing an ``auth`` section in ``.streamlit/secrets.toml``.
_DEFAULT_CREDENTIALS: Dict[str, Dict[str, Dict[str, str]]] = {
    "usernames": {
        "admin": {
            "name": "Admin User",
            "password": "$2b$12$jKsGZIB9siihwk68PHS7NeVzDUGkG.ksnw2IIrNDGS3us1gPOMM0a",
        },
        "ops": {
            "name": "Operations",
            "password": "$2b$12$DbNC.1iLd2nCEOqG09ia1e8EPEC1gn6e1Y0tZ5imzqByt9A1TrGV6",
        },
    }
}

_DEFAULT_COOKIE_NAME = "airsprint_tools_auth"
_DEFAULT_SIGNATURE_KEY = "airsprint_tools_signature"
_DEFAULT_COOKIE_EXPIRY_DAYS = 14

_USING_DEFAULT_CREDENTIALS = False
_AUTHENTICATOR_SESSION_KEY = "_authenticator"


def _load_auth_settings() -> Tuple[Dict[str, Dict[str, Dict[str, str]]], str, str, int]:
    """Load authenticator settings from Streamlit secrets if available."""

    secrets = st.secrets.get("auth", {}) if hasattr(st, "secrets") else {}

    global _USING_DEFAULT_CREDENTIALS

    credentials = secrets.get("credentials") or _DEFAULT_CREDENTIALS
    cookie_name = secrets.get("cookie_name", _DEFAULT_COOKIE_NAME)
    signature_key = secrets.get("signature_key", _DEFAULT_SIGNATURE_KEY)

    expiry = secrets.get("cookie_expiry_days", _DEFAULT_COOKIE_EXPIRY_DAYS)
    try:
        cookie_expiry_days = int(expiry)
    except (TypeError, ValueError):
        cookie_expiry_days = _DEFAULT_COOKIE_EXPIRY_DAYS

    # streamlit-authenticator expects a ``usernames`` key. Raise a helpful error
    # if the provided configuration is missing or malformed.
    if not isinstance(credentials, dict) or "usernames" not in credentials:
        raise ValueError(
            "Authentication credentials must include a 'usernames' mapping. "
            "Check your auth configuration in secrets."
        )

    _USING_DEFAULT_CREDENTIALS = credentials is _DEFAULT_CREDENTIALS

    return credentials, cookie_name, signature_key, cookie_expiry_days


def get_authenticator() -> stauth.Authenticate:
<<<<<<< HEAD
    """Create and return a fresh authenticator instance."""

    credentials, cookie_name, signature_key, cookie_expiry_days = _load_auth_settings()
    return stauth.Authenticate(
        credentials,
        cookie_name,
        signature_key,
        cookie_expiry_days=cookie_expiry_days,
    )
=======
    """Return the authenticator instance stored in session state."""

    if _AUTHENTICATOR_SESSION_KEY not in st.session_state:
        credentials, cookie_name, signature_key, cookie_expiry_days = _load_auth_settings()
        st.session_state[_AUTHENTICATOR_SESSION_KEY] = stauth.Authenticate(
            credentials,
            cookie_name,
            signature_key,
            cookie_expiry_days=cookie_expiry_days,
        )

    return st.session_state[_AUTHENTICATOR_SESSION_KEY]
>>>>>>> be9ddbc8


def require_login() -> Tuple[str, str]:
    """Ensure the current user is authenticated before continuing."""

    authenticator = get_authenticator()
    name, authentication_status, username = authenticator.login("Login", "main")

    if authentication_status:
        if name:
            st.session_state["name"] = name
        if username:
            st.session_state["username"] = username
        display_name = st.session_state.get("name") or name or username or ""
        authenticator.logout("Logout", "sidebar")
        if display_name:
            st.sidebar.write(f"Signed in as **{display_name}**")
        if _USING_DEFAULT_CREDENTIALS:
            st.sidebar.warning(
                "Default credentials are active. Update the auth configuration in "
                "`.streamlit/secrets.toml` to restrict access."
            )
        return st.session_state.get("name", name or ""), st.session_state.get(
            "username", username or ""
        )

    if authentication_status is False:
        st.error("Username or password is incorrect.")
    else:
        st.info("Please log in to continue.")

    st.stop()<|MERGE_RESOLUTION|>--- conflicted
+++ resolved
@@ -61,7 +61,6 @@
 
 
 def get_authenticator() -> stauth.Authenticate:
-<<<<<<< HEAD
     """Create and return a fresh authenticator instance."""
 
     credentials, cookie_name, signature_key, cookie_expiry_days = _load_auth_settings()
@@ -71,20 +70,6 @@
         signature_key,
         cookie_expiry_days=cookie_expiry_days,
     )
-=======
-    """Return the authenticator instance stored in session state."""
-
-    if _AUTHENTICATOR_SESSION_KEY not in st.session_state:
-        credentials, cookie_name, signature_key, cookie_expiry_days = _load_auth_settings()
-        st.session_state[_AUTHENTICATOR_SESSION_KEY] = stauth.Authenticate(
-            credentials,
-            cookie_name,
-            signature_key,
-            cookie_expiry_days=cookie_expiry_days,
-        )
-
-    return st.session_state[_AUTHENTICATOR_SESSION_KEY]
->>>>>>> be9ddbc8
 
 
 def require_login() -> Tuple[str, str]:
