"""Adapters for sourcing flights/tails from FL3XX or local demos."""

from __future__ import annotations

from dataclasses import dataclass
from datetime import date, datetime, time, timedelta, timezone
from pathlib import Path
from typing import Iterable, Mapping, MutableMapping, Sequence, Tuple

import pandas as pd

from core.neg_scheduler import LeverPolicy
from core.neg_scheduler.contracts import Flight, Tail
from flight_leg_utils import (
    FlightDataError,
    build_fl3xx_api_config,
    filter_out_subcharter_rows,
    filter_rows_by_departure_window,
    normalize_fl3xx_payload,
    safe_parse_dt,
)
from fl3xx_api import fetch_flights


UTC = timezone.utc
ADD_LINE_PREFIXES = {"ADD", "REMOVE"}
TAILS_PATH = Path(__file__).resolve().parent.parent / "tails.csv"
WINDOW_START_UTC = time(8, 0, tzinfo=UTC)
# Include prior-day flying when pulling FL3XX data so we can locate tails
# based on their previous arrivals.
FLIGHTS_LOOKBACK_DAYS = 2


@dataclass(frozen=True)
class NegotiationData:
    """Structured payload returned when sourcing FL3XX data."""

    flights: list[Flight]
    tails: list[Tail]
    scheduled_rows: list[dict[str, object]]
    unscheduled_rows: list[dict[str, object]]
    metadata: dict[str, object]


def _normalise_tail(value: object) -> str | None:
    if value in (None, ""):
        return None
    text = str(value).strip().upper()
    if not text:
        return None
    return text.replace("-", "")


def _is_add_line(tail_text: str | None) -> bool:
    if not tail_text:
        return False
    first_token = tail_text.split()[0]
    return first_token in ADD_LINE_PREFIXES


def _load_tail_registry() -> dict[str, str | None]:
    if not TAILS_PATH.exists():
        return {}
    try:
        df = pd.read_csv(TAILS_PATH)
    except Exception:
        return {}
    if "Tail" not in df.columns:
        return {}

    tails = (
        df["Tail"].astype(str).str.strip().str.upper().str.replace("-", "", regex=False)
    )
    codes = None
    if "CODE" in df.columns:
        codes = df["CODE"].astype(str).str.strip().str.upper()

    registry: dict[str, str | None] = {}
    for idx, tail in tails.items():
        if not tail:
            continue
        code: str | None = None
        if codes is not None:
            raw = codes.get(idx)
            if raw:
                code = raw
        registry[tail] = code
    return registry


def _classify_rows(
    rows: Iterable[Mapping[str, object]],
    tail_registry: Mapping[str, str | None],
) -> tuple[list[dict[str, object]], list[dict[str, object]], list[dict[str, object]]]:
    real_tails = {tail for tail in tail_registry.keys() if isinstance(tail, str) and tail}

    scheduled: list[dict[str, object]] = []
    unscheduled: list[dict[str, object]] = []
    other: list[dict[str, object]] = []

    for row in rows:
        row_dict = dict(row)
        tail_normalised = _normalise_tail(row_dict.get("tail"))
        row_dict["tail_normalized"] = tail_normalised
        is_add = _is_add_line(tail_normalised)
        row_dict["is_add_line"] = is_add
        row_dict["fleet_class"] = _derive_fleet_class(row_dict)

        if tail_normalised and tail_normalised in tail_registry:
            registry_code = tail_registry.get(tail_normalised)
            if registry_code:
                row_dict["fleet_class"] = registry_code

        if tail_normalised and tail_normalised in real_tails:
            scheduled.append(row_dict)
        elif is_add:
            unscheduled.append(row_dict)
        else:
            other.append(row_dict)

    return scheduled, unscheduled, other


def _infer_tail_positions(
    rows: Iterable[Mapping[str, object]],
    *,
    window_start: datetime,
    policy: LeverPolicy,
) -> dict[str, tuple[str, int]]:
    """Return the latest known location and ready time for each tail."""

    latest: dict[str, tuple[datetime, str, int]] = {}

    for row in rows:
        tail_id = row.get("tail_normalized")
        if not isinstance(tail_id, str) or not tail_id:
            tail_id = _normalise_tail(row.get("tail"))
        if not isinstance(tail_id, str) or not tail_id:
            continue

        dep_raw = row.get("dep_time")
        if dep_raw in (None, ""):
            continue
        try:
            dep_dt = safe_parse_dt(str(dep_raw))
        except Exception:
            continue
        if dep_dt.tzinfo is None:
            dep_dt = dep_dt.replace(tzinfo=UTC)
        else:
            dep_dt = dep_dt.astimezone(UTC)
        if dep_dt >= window_start:
            continue

        arr_dt: datetime | None = None
        arrival_raw = row.get("arrival_time") or row.get("arrivalTimeUtc")
        if arrival_raw not in (None, ""):
            try:
                arr_dt = safe_parse_dt(str(arrival_raw))
            except Exception:
                arr_dt = None
        if arr_dt is None:
            duration = _estimate_duration(row, dep_dt)
            arr_dt = dep_dt + timedelta(minutes=duration)
        if arr_dt.tzinfo is None:
            arr_dt = arr_dt.replace(tzinfo=UTC)
        else:
            arr_dt = arr_dt.astimezone(UTC)

        arrival_airport_raw = row.get("arrival_airport") or row.get("arrivalAirport")
        if not arrival_airport_raw:
            continue
        arrival_airport = str(arrival_airport_raw).strip().upper()
        if not arrival_airport:
            continue

        ready_delta = arr_dt - window_start
        ready_min = int(ready_delta.total_seconds() // 60) + int(policy.turn_min)

        previous = latest.get(tail_id)
        if previous is None or arr_dt > previous[0]:
            latest[tail_id] = (arr_dt, arrival_airport, ready_min)

    return {
        tail_id: (airport, max(0, ready_min))
        for tail_id, (_, airport, ready_min) in latest.items()
    }


<<<<<<< HEAD
def _first_scheduled_departures(
    rows: Iterable[Mapping[str, object]],
    *,
    window_start: datetime,
) -> dict[str, tuple[str, int]]:
    """Return the origin airport for each tail's first scheduled leg."""

    earliest: dict[str, tuple[datetime, str, int]] = {}

    for row in rows:
        tail_id = row.get("tail_normalized")
        if not isinstance(tail_id, str) or not tail_id:
            continue

        dep_raw = row.get("dep_time")
        if dep_raw in (None, ""):
            continue
        try:
            dep_dt = safe_parse_dt(str(dep_raw))
        except Exception:
            continue
        if dep_dt.tzinfo is None:
            dep_dt = dep_dt.replace(tzinfo=UTC)
        else:
            dep_dt = dep_dt.astimezone(UTC)

        origin_raw = row.get("departure_airport") or row.get("dep_airport")
        if not origin_raw:
            continue
        origin = str(origin_raw).strip().upper()
        if not origin:
            continue

        minutes = max(0, min(24 * 60, _minutes_from_window(dep_dt, window_start)))

        previous = earliest.get(tail_id)
        if previous is None or dep_dt < previous[0]:
            earliest[tail_id] = (dep_dt, origin, minutes)

    return {
        tail_id: (origin, ready_min)
        for tail_id, (_, origin, ready_min) in earliest.items()
    }


def _initial_tail_snapshot(
    tail_classes: Mapping[str, str],
    tail_positions: Mapping[str, tuple[str, int]],
    scheduled_rows: Iterable[Mapping[str, object]],
    *,
    window_start: datetime,
) -> list[Tail]:
    """Build ``Tail`` contracts including inferred starting positions."""

    fallback_positions = _first_scheduled_departures(
        scheduled_rows, window_start=window_start
    )

    tails: list[Tail] = []
    for tail_id, fleet_class in sorted(tail_classes.items()):
        last_airport: str | None = None
        ready_min: int | None = None

        if tail_id in tail_positions:
            last_airport, ready_min = tail_positions[tail_id]
        elif tail_id in fallback_positions:
            last_airport, ready_min = fallback_positions[tail_id]

        available_from = 0
        if ready_min is not None:
            available_from = max(0, min(ready_min, 24 * 60))

        tails.append(
            Tail(
                id=tail_id,
                fleet_class=fleet_class,
                available_from_min=available_from,
                available_to_min=24 * 60,
                last_position_airport=last_airport,
                last_position_ready_min=ready_min,
            )
        )

    return tails


=======
>>>>>>> d939709a
def _resolve_settings(settings: Mapping[str, object] | None) -> Mapping[str, object]:
    if settings is not None:
        return settings
    try:
        from Home import get_secret
    except Exception as exc:  # pragma: no cover - streamlit import runtime
        raise FlightDataError("FL3XX API credentials must be supplied via settings or secrets.") from exc

    resolved = get_secret("fl3xx_api")
    if not resolved:
        raise FlightDataError(
            "FL3XX API secrets are not configured; add credentials to `.streamlit/secrets.toml`."
        )
    if not isinstance(resolved, MutableMapping):
        raise FlightDataError("FL3XX API secrets must be a mapping of configuration values.")
    return resolved


def _window_bounds(target_date: date) -> tuple[datetime, datetime]:
    start = datetime.combine(target_date, WINDOW_START_UTC)
    end = start + timedelta(days=1)
    return start, end


def _coerce_minutes(value: object) -> int | None:
    if value in (None, ""):
        return None
    if isinstance(value, (int, float)):
        try:
            minutes = int(round(float(value)))
        except (TypeError, ValueError):
            return None
        return minutes if minutes > 0 else None
    if isinstance(value, str):
        text = value.strip()
        if not text:
            return None
        if ":" in text:
            parts = text.split(":")
            if len(parts) == 2 and all(part.isdigit() for part in parts):
                hours, minutes = parts
                return int(hours) * 60 + int(minutes)
        try:
            minutes = int(float(text))
        except ValueError:
            return None
        return minutes if minutes > 0 else None
    return None


def _extract_shift_cap(row: Mapping[str, object], keys: Sequence[str]) -> int:
    for key in keys:
        minutes = _coerce_minutes(row.get(key))
        if minutes is not None:
            return minutes
    return 0


FLEET_PATTERN_MAP: list[tuple[str, tuple[str, ...]]] = [
    ("LEG", ("LEGACY", "PRAETOR", "EMB", "EMBRAER")),
    ("CJ2", ("CJ2", "CJ-2", "CJII", "CJ 2", "525A")),
    ("CJ3", ("CJ3", "CJ-3", "CJIII", "CJ 3", "525B", "525C")),
    ("CJ", ("CITATION", "CJ")),
    ("PC12", ("PC12", "PC-12", "PC 12")),
    ("CHALLENGER", ("CHALLENGER", "CL30", "CL-30", "CL 30", "CL350", "CL300")),
    ("HAWKER", ("HAWKER", "H25", "HS125")),
]


def _normalise_fleet_hint(value: object) -> str | None:
    if value in (None, ""):
        return None
    if isinstance(value, str):
        text = value.strip()
    else:
        text = str(value).strip()
    if not text:
        return None
    return text.upper()


def _derive_fleet_class(row: Mapping[str, object]) -> str:
    candidates: list[str] = []

    simple_keys = (
        "assignedAircraftType",
        "aircraftCategory",
        "aircraftType",
        "aircraftClass",
        "aircraftModel",
        "aircraftName",
        "aircraftTypeName",
        "ownerClass",
        "ownerClassification",
        "tail",
    )

    for key in simple_keys:
        hint = _normalise_fleet_hint(row.get(key))
        if hint:
            candidates.append(hint)

    nested_sources = (
        row.get("aircraft"),
        row.get("owner"),
    )
    nested_keys = (
        "category",
        "type",
        "typeName",
        "model",
        "name",
        "assignedType",
        "requestedType",
        "aircraftType",
        "aircraftClass",
    )
    for source in nested_sources:
        if not isinstance(source, Mapping):
            continue
        for key in nested_keys:
            hint = _normalise_fleet_hint(source.get(key))
            if hint:
                candidates.append(hint)

    for text in candidates:
        for fleet_class, patterns in FLEET_PATTERN_MAP:
            for pattern in patterns:
                if pattern in text:
                    return fleet_class

    return "GEN"


def _estimate_duration(row: Mapping[str, object], dep_dt: datetime) -> int:
    arrival_raw = row.get("arrival_time")
    if arrival_raw:
        try:
            arr_dt = safe_parse_dt(str(arrival_raw))
        except Exception:
            arr_dt = None
        else:
            if arr_dt.tzinfo is None:
                arr_dt = arr_dt.replace(tzinfo=UTC)
            else:
                arr_dt = arr_dt.astimezone(UTC)
            delta = arr_dt - dep_dt
            minutes = int(delta.total_seconds() // 60)
            if minutes > 0:
                return minutes

    for key in (
        "blockTime",
        "block_time",
        "flightTime",
        "flight_time",
        "scheduledBlockTime",
        "estimatedBlockTime",
        "scheduledBlockMinutes",
        "duration",
        "durationMinutes",
    ):
        minutes = _coerce_minutes(row.get(key))
        if minutes:
            return minutes

    return 90


def _minutes_from_window(reference: datetime, window_start: datetime) -> int:
    offset = reference - window_start
    return int(offset.total_seconds() // 60)


def _flight_identifier(row: Mapping[str, object]) -> str:
    for key in ("leg_id", "flightId", "bookingReference", "bookingId", "id"):
        value = row.get(key)
        if value not in (None, ""):
            return str(value)
    return f"LEG-{hash(frozenset(row.items())) & 0xFFFF:04X}"


def _build_flight(
    row: Mapping[str, object],
    *,
    window_start: datetime,
    fixed_tail: bool,
    policy: LeverPolicy,
) -> Flight:
    dep_raw = row.get("dep_time")
    if dep_raw in (None, ""):
        raise FlightDataError("Encountered leg without departure time after normalization.")
    dep_dt = safe_parse_dt(str(dep_raw))
    if dep_dt.tzinfo is None:
        dep_dt = dep_dt.replace(tzinfo=UTC)
    else:
        dep_dt = dep_dt.astimezone(UTC)

    start_min = max(0, min(24 * 60, _minutes_from_window(dep_dt, window_start)))
    duration_min = max(15, min(23 * 60, _estimate_duration(row, dep_dt)))

    fleet_class = row.get("fleet_class") or _derive_fleet_class(row)
    tail_normalised = _normalise_tail(row.get("tail"))
    owner = row.get("accountName") or row.get("account") or row.get("owner") or "Unknown"

    if fixed_tail and not tail_normalised:
        raise FlightDataError("Scheduled leg missing a recognized tail assignment.")

    base_shift_plus = _extract_shift_cap(
        row,
        (
            "shift_plus_cap",
            "shiftPlusCap",
            "shiftPlusMinutes",
            "shiftPlus",
            "shift_plus",
        ),
    )
    base_shift_minus = _extract_shift_cap(
        row,
        (
            "shift_minus_cap",
            "shiftMinusCap",
            "shiftMinusMinutes",
            "shiftMinus",
            "shift_minus",
        ),
    )

    earliest = latest = preferred = start_min
    shift_plus_cap = base_shift_plus or 0
    shift_minus_cap = base_shift_minus or 0
    shift_cost = policy.cost_per_min_shift + 1
    allow_swap = allow_outsource = False
    allow_any_tail = False

    workflow_tokens = [
        str(row.get(key) or "")
        for key in ("workflowCustomName", "workflow", "workflow_name")
    ]
    workflow_text = " ".join(token.strip() for token in workflow_tokens if token).upper()
    is_upgrade_workflow = "UPGRADE" in workflow_text

    if not fixed_tail:
        earliest = 0
        latest = 24 * 60
        preferred = start_min
        if shift_plus_cap <= 0:
            shift_plus_cap = 24 * 60
        if shift_minus_cap <= 0:
            shift_minus_cap = 24 * 60
        shift_cost = policy.cost_per_min_shift
        allow_swap = True
        allow_outsource = True
        if is_upgrade_workflow:
            allow_any_tail = True

    if fixed_tail:
        shift_plus_cap = max(15, shift_plus_cap or 0)
        shift_minus_cap = max(10, shift_minus_cap or 0)
        if is_upgrade_workflow:
            allow_swap = True
            if "LEG" in str(fleet_class or "").upper():
                allow_any_tail = True
    else:
        shift_plus_cap = max(90, shift_plus_cap or 0)
        shift_minus_cap = max(30, shift_minus_cap or 0)

    raw_intent = str(
        row.get("flightType")
        or row.get("flight_type")
        or row.get("type")
        or ""
    ).strip().upper()
    intent = "PAX" if raw_intent in ("", "PAX") else "POS"

    return Flight(
        id=_flight_identifier(row),
        origin=str(row.get("departure_airport") or row.get("dep_airport") or "UNK"),
        dest=str(row.get("arrival_airport") or row.get("arr_airport") or "UNK"),
        duration_min=duration_min,
        earliest_etd_min=earliest,
        latest_etd_min=latest,
        preferred_etd_min=preferred,
        fleet_class=fleet_class,
        owner_id=str(owner),
        requested_start_utc=dep_dt,
        current_tail_id=tail_normalised if fixed_tail else None,
        allow_tail_swap=allow_swap,
        allow_any_tail=allow_any_tail,
        allow_outsource=allow_outsource,
        shift_plus_cap=shift_plus_cap,
        shift_minus_cap=shift_minus_cap,
        shift_cost_per_min=shift_cost,
        intent=intent,
        must_cover=(intent == "PAX"),
    )


def fetch_negotiation_data(
    target_date: date,
    *,
    settings: Mapping[str, object] | None = None,
    policy: LeverPolicy | None = None,
) -> NegotiationData:
    """Pull FL3XX flights for the negotiation solver window."""

    resolved_settings = _resolve_settings(settings)
    config = build_fl3xx_api_config(dict(resolved_settings))

    window_start, window_end = _window_bounds(target_date)
    # ``fetch_flights`` expects the ``to`` parameter to be exclusive of the final day.
    to_date_exclusive = (window_end + timedelta(days=1)).date()

    flights_payload, raw_metadata = fetch_flights(
        config,
        from_date=(window_start - timedelta(days=FLIGHTS_LOOKBACK_DAYS)).date(),
        to_date=to_date_exclusive,
    )

    normalized_rows, normalization_stats = normalize_fl3xx_payload({"items": flights_payload})
    filtered_rows, skipped_subcharter = filter_out_subcharter_rows(normalized_rows)
    window_rows, window_stats = filter_rows_by_departure_window(
        filtered_rows, window_start, window_end
    )

    tail_registry = _load_tail_registry()
    scheduled_rows, unscheduled_rows, other_rows = _classify_rows(window_rows, tail_registry)

    flights: list[Flight] = []
    skipped_scheduled: list[str] = []
    skipped_unscheduled: list[str] = []

    policy_obj = policy or LeverPolicy()
    tail_positions = _infer_tail_positions(
        filtered_rows, window_start=window_start, policy=policy_obj
    )

    for row in scheduled_rows:
        try:
            flights.append(
                _build_flight(
                    row,
                    window_start=window_start,
                    fixed_tail=True,
                    policy=policy_obj,
                )
            )
        except FlightDataError as exc:
            identifier = _flight_identifier(row)
            skipped_scheduled.append(f"{identifier}: {exc}")

    for row in unscheduled_rows:
        try:
            flights.append(
                _build_flight(
                    row,
                    window_start=window_start,
                    fixed_tail=False,
                    policy=policy_obj,
                )
            )
        except FlightDataError as exc:
            identifier = _flight_identifier(row)
            skipped_unscheduled.append(f"{identifier}: {exc}")

    tail_classes: dict[str, str] = {}
    if tail_registry:
        for tail, code in tail_registry.items():
            tail_classes[tail] = code or "GEN"

    for row in scheduled_rows:
        tail_id = row.get("tail_normalized")
        if not isinstance(tail_id, str) or not tail_id:
            continue
        fleet_class = row.get("fleet_class") or _derive_fleet_class(row)
        if isinstance(fleet_class, str):
            fleet_class = fleet_class.strip().upper() or "GEN"
        else:
            fleet_class = "GEN"
        current = tail_classes.get(tail_id)
        if current in (None, "GEN") or fleet_class != "GEN":
            tail_classes[tail_id] = fleet_class

    if not tail_classes:
        # Ensure we have at least one placeholder tail so the solver can run.
        tail_classes["GEN-TAIL"] = "GEN"

<<<<<<< HEAD
    tails = _initial_tail_snapshot(
        tail_classes,
        tail_positions,
        scheduled_rows,
        window_start=window_start,
    )
=======
    tails: list[Tail] = []
    for tail_id, fleet_class in sorted(tail_classes.items()):
        last_airport: str | None = None
        ready_min: int | None = None
        if tail_id in tail_positions:
            last_airport, ready_min = tail_positions[tail_id]
        available_from = 0
        if ready_min is not None:
            available_from = max(0, min(ready_min, 24 * 60))
        tails.append(
            Tail(
                id=tail_id,
                fleet_class=fleet_class,
                available_from_min=available_from,
                available_to_min=24 * 60,
                last_position_airport=last_airport,
                last_position_ready_min=ready_min,
            )
        )
>>>>>>> d939709a

    metadata: dict[str, object] = {
        "window_start_utc": window_start.isoformat().replace("+00:00", "Z"),
        "window_end_utc": window_end.isoformat().replace("+00:00", "Z"),
        "flights_returned": len(flights_payload),
        "legs_after_subcharter": len(filtered_rows),
        "legs_in_window": len(window_rows),
        "scheduled_count": len(scheduled_rows),
        "unscheduled_count": len(unscheduled_rows),
        "other_count": len(other_rows),
        "skipped_subcharter": skipped_subcharter,
        "skipped_scheduled": skipped_scheduled,
        "skipped_unscheduled": skipped_unscheduled,
        "normalization_stats": normalization_stats,
        "window_counts": window_stats,
    }
    metadata.update({f"raw_{k}": v for k, v in raw_metadata.items()})

    return NegotiationData(
        flights=flights,
        tails=tails,
        scheduled_rows=scheduled_rows,
        unscheduled_rows=unscheduled_rows,
        metadata=metadata,
    )


def get_demo_data() -> Tuple[list[Flight], list[Tail]]:
    """Return a deterministic demo dataset for local prototyping."""

    flights = [
        Flight(
            id="F1",
            owner_id="O100",
            origin="CYBW",
            dest="CYVR",
            duration_min=150,
            fleet_class="CJ",
            earliest_etd_min=7 * 60,
            latest_etd_min=8 * 60,
            preferred_etd_min=7 * 60 + 15,
        ),
        Flight(
            id="F2",
            owner_id="O220",
            origin="CYVR",
            dest="KSEA",
            duration_min=45,
            fleet_class="CJ",
            earliest_etd_min=9 * 60,
            latest_etd_min=10 * 60,
            preferred_etd_min=9 * 60 + 15,
        ),
        Flight(
            id="F3",
            owner_id="O330",
            origin="CYVR",
            dest="CYUL",
            duration_min=300,
            fleet_class="LEG",
            earliest_etd_min=9 * 60 + 30,
            latest_etd_min=12 * 60,
            preferred_etd_min=10 * 60,
        ),
        Flight(
            id="F4",
            owner_id="O220",
            origin="KSEA",
            dest="CYBW",
            duration_min=90,
            fleet_class="CJ",
            earliest_etd_min=10 * 60,
            latest_etd_min=12 * 60,
            preferred_etd_min=10 * 60 + 30,
        ),
        Flight(
            id="F5",
            owner_id="O555",
            origin="CYBW",
            dest="KDEN",
            duration_min=160,
            fleet_class="CJ",
            earliest_etd_min=8 * 60,
            latest_etd_min=9 * 60,
            preferred_etd_min=8 * 60 + 15,
        ),
    ]

    tails = [
        Tail(id="C-GCJ1", fleet_class="CJ", available_from_min=6 * 60, available_to_min=22 * 60),
        Tail(id="C-GCJ2", fleet_class="CJ", available_from_min=10 * 60 + 30, available_to_min=22 * 60),
        Tail(id="C-GLEG1", fleet_class="LEG", available_from_min=6 * 60, available_to_min=22 * 60),
    ]

    return flights, tails


def fetch_demo_from_fl3xx(day: date | None = None) -> Tuple[list[Flight], list[Tail]]:
    """Placeholder FL3XX fetch that mirrors the production contract."""

    # ``day`` is unused today but retained for interface compatibility.
    return get_demo_data()


def fetch_from_fl3xx(
    day: date,
    *,
    settings: Mapping[str, object] | None = None,
    include_owners: Sequence[str] | None = None,
    policy: LeverPolicy | None = None,
) -> Tuple[list[Flight], list[Tail]]:
    """Compatibility helper returning only the flight/tail lists."""

    _ = include_owners
    data = fetch_negotiation_data(day, settings=settings, policy=policy)
    return data.flights, data.tails<|MERGE_RESOLUTION|>--- conflicted
+++ resolved
@@ -187,7 +187,6 @@
     }
 
 
-<<<<<<< HEAD
 def _first_scheduled_departures(
     rows: Iterable[Mapping[str, object]],
     *,
@@ -274,8 +273,6 @@
     return tails
 
 
-=======
->>>>>>> d939709a
 def _resolve_settings(settings: Mapping[str, object] | None) -> Mapping[str, object]:
     if settings is not None:
         return settings
@@ -664,34 +661,12 @@
         # Ensure we have at least one placeholder tail so the solver can run.
         tail_classes["GEN-TAIL"] = "GEN"
 
-<<<<<<< HEAD
     tails = _initial_tail_snapshot(
         tail_classes,
         tail_positions,
         scheduled_rows,
         window_start=window_start,
     )
-=======
-    tails: list[Tail] = []
-    for tail_id, fleet_class in sorted(tail_classes.items()):
-        last_airport: str | None = None
-        ready_min: int | None = None
-        if tail_id in tail_positions:
-            last_airport, ready_min = tail_positions[tail_id]
-        available_from = 0
-        if ready_min is not None:
-            available_from = max(0, min(ready_min, 24 * 60))
-        tails.append(
-            Tail(
-                id=tail_id,
-                fleet_class=fleet_class,
-                available_from_min=available_from,
-                available_to_min=24 * 60,
-                last_position_airport=last_airport,
-                last_position_ready_min=ready_min,
-            )
-        )
->>>>>>> d939709a
 
     metadata: dict[str, object] = {
         "window_start_utc": window_start.isoformat().replace("+00:00", "Z"),
