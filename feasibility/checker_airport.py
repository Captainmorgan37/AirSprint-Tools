"""Airport, customs, and ground handling checks."""

from __future__ import annotations

from datetime import datetime, timezone
from typing import Any, Callable, Dict, List, Mapping, Optional

from flight_leg_utils import load_airport_metadata_lookup

<<<<<<< HEAD
from .common import (
    OSA_CATEGORY,
    OSA_MIN_GROUND_MINUTES,
    SSA_CATEGORY,
    SSA_MIN_GROUND_MINUTES,
    classify_airport_category,
    extract_airport_code,
    get_country_for_airport,
)
from .data_access import CustomsRule, load_customs_rules
from .schemas import CategoryResult, CategoryStatus
=======
from .airport_module import (
    AirportFeasibilityResult,
    build_leg_context_from_flight,
    evaluate_airport_feasibility_for_leg,
)
from .data_access import AirportCategoryRecord, CustomsRule, load_airport_categories, load_customs_rules
from .schemas import CategoryResult, combine_statuses
>>>>>>> 09315b82


def _get_tz_from_lookup(
    lookup: Mapping[str, Mapping[str, Optional[str]]]
) -> Optional[Callable[[str], Optional[str]]]:  # pragma: no cover - lightweight helper
    if not lookup:
        return None

    def provider(icao: str) -> Optional[str]:
        record = lookup.get(icao.upper())
        if not isinstance(record, Mapping):
            return None
        tz = record.get("tz")
        if isinstance(tz, str) and tz.strip():
            return tz.strip()
        return None

    return provider


def _summarize_airport_feasibility(result: AirportFeasibilityResult) -> CategoryResult:
    issues: List[str] = []
    statuses: List[str] = []
    for label, category_result in result.iter_all_categories():
        statuses.append(category_result.status)
        if category_result.status == "PASS":
            continue
        issues.append(f"{label}: {category_result.summary}")
        for detail in category_result.issues:
            issues.append(f"- {detail}")

    status = combine_statuses(statuses)
    summary_map = {
        "PASS": "Airports verified",
        "CAUTION": "Airport cautions detected",
        "FAIL": "Airport blockers detected",
    }
    summary = summary_map.get(status, "Airport checks complete")
    return CategoryResult(status=status, summary=summary, issues=issues)


def evaluate_airport(
    flight: Mapping[str, Any],
    *,
    airport_lookup: Optional[Mapping[str, Mapping[str, Optional[str]]]] = None,
    customs_rules: Optional[Mapping[str, CustomsRule]] = None,
) -> CategoryResult:
    lookup = airport_lookup or load_airport_metadata_lookup()
    customs = customs_rules or load_customs_rules()

<<<<<<< HEAD
    dep = extract_airport_code(flight, arrival=False)
    arr = extract_airport_code(flight, arrival=True)

    dep_country = get_country_for_airport(dep, lookup)
    arr_country = get_country_for_airport(arr, lookup)

    alerts: List[tuple[CategoryStatus, str]] = []
    issues: List[str] = []

    if not dep or not arr:
        alerts.append(("CAUTION", "Missing departure or arrival airport"))
        issues.append("Ensure both departure and arrival airports are populated in FL3XX.")
    else:
        issues.append(f"Route: {dep} → {arr}")

    if arr:
        arrival_category = classify_airport_category(arr, lookup)
        if arrival_category.category == SSA_CATEGORY:
            minutes = SSA_MIN_GROUND_MINUTES
            alerts.append(("CAUTION", f"{arr} classified as {SSA_CATEGORY}"))
            issues.append(f"{arr} requires at least {minutes} minutes on the ground.")
            issues.extend(arrival_category.reasons)
        elif arrival_category.category == OSA_CATEGORY:
            minutes = OSA_MIN_GROUND_MINUTES
            alerts.append(("CAUTION", f"{arr} classified as {OSA_CATEGORY}"))
            issues.append(f"{arr} requires at least {minutes} minutes on the ground.")
            issues.extend(arrival_category.reasons)

    if _international(dep_country, arr_country):
        customs_rule = customs.get(arr) if arr else None
        if customs_rule is None:
            alerts.append(("CAUTION", "International arrival missing customs rule"))
            issues.append(f"No customs data found for {arr}; confirm lead times manually.")
        else:
            issues.append(
                f"Customs service type for {arr}: {customs_rule.service_type or 'Unknown'}."
            )
            if customs_rule.notes:
                issues.append(customs_rule.notes)

    if arr:
        deice = has_deice_available(icao=arr)
        if deice is False:
            alerts.append(("CAUTION", f"No deice available at {arr}"))
            issues.append(f"Arrange alternate deice support for {arr} or plan tech stop.")
        elif deice is None:
            issues.append(f"No deice intel for {arr}; monitor forecast if icing possible.")

    summary = _pick_summary(alerts)
    status = "PASS" if not alerts else max(alerts, key=lambda a: _ALERT_PRIORITY[a[0]])[0]
    if status == "PASS" and issues:
        summary = "Airports verified"

    return CategoryResult(status=status, summary=summary, issues=issues)
=======
    leg = build_leg_context_from_flight(flight, airport_metadata=lookup)
    if not leg:
        return CategoryResult(
            status="CAUTION",
            summary="Missing airport data",
            issues=["Departure or arrival airport missing; unable to run feasibility."],
        )

    tz_provider = _get_tz_from_lookup(lookup)
    feasibility_result = evaluate_airport_feasibility_for_leg(
        leg,
        tz_provider=tz_provider,
        airport_metadata=lookup,
        airport_categories=categories,
        customs_rules=customs,
        now=datetime.now(timezone.utc),
    )
    return _summarize_airport_feasibility(feasibility_result)
>>>>>>> 09315b82
<|MERGE_RESOLUTION|>--- conflicted
+++ resolved
@@ -7,7 +7,6 @@
 
 from flight_leg_utils import load_airport_metadata_lookup
 
-<<<<<<< HEAD
 from .common import (
     OSA_CATEGORY,
     OSA_MIN_GROUND_MINUTES,
@@ -19,15 +18,6 @@
 )
 from .data_access import CustomsRule, load_customs_rules
 from .schemas import CategoryResult, CategoryStatus
-=======
-from .airport_module import (
-    AirportFeasibilityResult,
-    build_leg_context_from_flight,
-    evaluate_airport_feasibility_for_leg,
-)
-from .data_access import AirportCategoryRecord, CustomsRule, load_airport_categories, load_customs_rules
-from .schemas import CategoryResult, combine_statuses
->>>>>>> 09315b82
 
 
 def _get_tz_from_lookup(
@@ -78,7 +68,6 @@
     lookup = airport_lookup or load_airport_metadata_lookup()
     customs = customs_rules or load_customs_rules()
 
-<<<<<<< HEAD
     dep = extract_airport_code(flight, arrival=False)
     arr = extract_airport_code(flight, arrival=True)
 
@@ -132,24 +121,4 @@
     if status == "PASS" and issues:
         summary = "Airports verified"
 
-    return CategoryResult(status=status, summary=summary, issues=issues)
-=======
-    leg = build_leg_context_from_flight(flight, airport_metadata=lookup)
-    if not leg:
-        return CategoryResult(
-            status="CAUTION",
-            summary="Missing airport data",
-            issues=["Departure or arrival airport missing; unable to run feasibility."],
-        )
-
-    tz_provider = _get_tz_from_lookup(lookup)
-    feasibility_result = evaluate_airport_feasibility_for_leg(
-        leg,
-        tz_provider=tz_provider,
-        airport_metadata=lookup,
-        airport_categories=categories,
-        customs_rules=customs,
-        now=datetime.now(timezone.utc),
-    )
-    return _summarize_airport_feasibility(feasibility_result)
->>>>>>> 09315b82
+    return CategoryResult(status=status, summary=summary, issues=issues)