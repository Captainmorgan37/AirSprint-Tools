from Home import password_gate
password_gate()
import re
from dataclasses import dataclass, field
from datetime import datetime, timedelta, date, time, timezone
from functools import lru_cache
from io import BytesIO
from pathlib import Path
from collections import Counter, defaultdict
from collections.abc import Mapping
from typing import List, Dict, Any, Tuple, Optional, Set, Sequence

import pandas as pd
import pytz
from zoneinfo_compat import ZoneInfo
import streamlit as st
from pandas.api.types import is_scalar


from docx import Document
from docx.enum.section import WD_ORIENTATION
from docx.enum.table import (
    WD_TABLE_ALIGNMENT,
    WD_ALIGN_VERTICAL,
    WD_ROW_HEIGHT_RULE,
)
from docx.enum.text import WD_ALIGN_PARAGRAPH
from docx.shared import Pt, Inches

from flight_leg_utils import (
    AIRPORT_TZ_FILENAME,
    FlightDataError,
    build_fl3xx_api_config,
    compute_departure_window_bounds,
    fetch_legs_dataframe,
    format_utc,
    is_customs_leg,
    load_airport_metadata_lookup,
    safe_parse_dt,
)

# ----------------------------
# App Config
# ----------------------------
st.set_page_config(page_title="Night-Shift Tail Splitter", layout="wide")
st.title("🛫 Night-Shift Tail Splitter")

st.caption(
    "Assign next-day tails to on-duty shifts as evenly as possible, while keeping all legs of a tail together."
)

UTC = timezone.utc
LOCAL_TZ = ZoneInfo("America/Edmonton")
DEPARTURE_WINDOW_START_UTC = time(hour=8, tzinfo=UTC)
DEPARTURE_WINDOW_END_UTC = time(hour=8, tzinfo=UTC)

# ----------------------------
# Types
# ----------------------------
@dataclass
class TailPackage:
    tail: str
    legs: int
    workload: float
    first_local_dt: datetime  # first dep local datetime for the day
    sample_legs: List[Dict[str, Any]]  # optional preview rows for UI (subset)
    has_priority: bool = False
    priority_labels: List[str] = field(default_factory=list)
    customs_legs: int = 0


# ----------------------------
# Helpers
# ----------------------------
_TAIL_BASE_WORKLOAD = 1.0
_BASE_LEG_WORKLOAD = 1.0
_CUSTOMS_LEG_BONUS = 0.25

def _to_local(dt: datetime, tz_name: str | None) -> datetime:
    if tz_name:
        try:
            return dt.astimezone(ZoneInfo(tz_name))
        except Exception:
            pass
    # Fallback: leave in original tz; if naive, assume UTC then convert to LOCAL_TZ so ordering is at least consistent
    if dt.tzinfo is None:
        dt = dt.replace(tzinfo=pytz.UTC)
    return dt.astimezone(LOCAL_TZ)


def _priority_label(value: Any) -> Optional[str]:
    if value is None:
        return None
    if isinstance(value, str):
        text = value.strip()
    else:
        text = str(value).strip()
    if not text:
        return None
    if "priority" in text.lower():
        return text
    return None


def _normalize_person_name(value: Any) -> str:
    if value is None:
        return ""
    if not is_scalar(value):
        # Lists/dicts sometimes store crew metadata; ignore them here.
        return ""
    try:
        if pd.isna(value):
            return ""
    except (TypeError, ValueError):
        # Non-scalar objects or custom classes may raise here; treat them as empty.
        pass
    if not value:
        return ""
    text = str(value).strip()
    return text


def _condense_person_name(value: str) -> str:
    text = (value or "").strip()
    if not text:
        return ""
    parts = [part.strip(",") for part in re.split(r"\s+", text) if part.strip(",")]
    if len(parts) <= 2:
        return " ".join(parts)
    return f"{parts[0]} {parts[-1]}"


def _member_display_name(member: Mapping[str, Any]) -> str:
    candidates = [
        member.get(key)
        for key in (
            "displayName",
            "display_name",
            "name",
            "fullName",
            "full_name",
        )
        if isinstance(member, Mapping)
    ]
    for candidate in candidates:
        name = _normalize_person_name(candidate)
        if name:
            return name
    if isinstance(member, Mapping):
        first = _normalize_person_name(
            member.get("firstName") or member.get("first_name")
        )
        last = _normalize_person_name(
            member.get("lastName") or member.get("last_name")
        )
        combined = " ".join(part for part in (first, last) if part)
        if combined.strip():
            return combined.strip()
    return ""


_PIC_KEYWORDS = {
    "pic",
    "picname",
    "captain",
    "pilotincommand",
    "pilot_in_command",
    "pilotcommand",
}

_SIC_KEYWORDS = {
    "sic",
    "sicname",
    "copilot",
    "firstofficer",
    "first_officer",
}


def _crew_names_from_row(row: Mapping[str, Any]) -> Tuple[str, str]:
    pic = ""
    sic = ""
    for key, value in row.items():
        if value is None:
            continue
        normalized_key = re.sub(r"[^a-z]", "", str(key).lower())
        if not normalized_key:
            continue
        name = _normalize_person_name(value)
        if not name:
            continue
        if not pic and normalized_key in _PIC_KEYWORDS:
            pic = name
        elif not sic and normalized_key in _SIC_KEYWORDS:
            sic = name
    crew_members = row.get("crewMembers")
    if isinstance(crew_members, list):
        for member in crew_members:
            if not isinstance(member, Mapping):
                continue
            role = str(member.get("role") or member.get("position") or "").lower()
            is_pic = bool(member.get("isPIC") or "pic" in role)
            is_sic = bool(member.get("isSIC") or "sic" in role or "first officer" in role)
            name = _member_display_name(member)
            if name:
                if not pic and is_pic:
                    pic = name
                elif not sic and is_sic:
                    sic = name
    return pic, sic


def _crew_names_from_package(pkg: "TailPackage") -> Tuple[str, str]:
    pic = ""
    sic = ""
    for leg in pkg.sample_legs:
        if isinstance(leg, Mapping):
            leg_pic, leg_sic = _crew_names_from_row(leg)
            if not pic and leg_pic:
                pic = leg_pic
            if not sic and leg_sic:
                sic = leg_sic
            if pic and sic:
                break
    return _condense_person_name(pic), _condense_person_name(sic)


_TAIL_PLACEHOLDER_PREFIXES = ("ADD", "NEW", "TBD", "TEMP", "HOLD", "UNKNOWN", "UNK")
_TAIL_PLACEHOLDER_VALUES = {"", "NA", "N/A", "NONE", "NULL", "-"}
_TAIL_US_PATTERN = re.compile(r"^N[0-9]{1,5}[A-Z]{0,2}$")
_TAIL_HYPHEN_PATTERN = re.compile(r"^[A-Z0-9]{1,2}-[A-Z0-9]{2,5}$")
_TAIL_ALNUM_PATTERN = re.compile(r"^[A-Z0-9]{4,7}$")


def _is_valid_tail_registration(value: Any) -> bool:
    if not isinstance(value, str):
        return False
    candidate = value.strip().upper()
    if not candidate or candidate in _TAIL_PLACEHOLDER_VALUES:
        return False
    if any(ch.isspace() for ch in candidate):
        return False
    if candidate.startswith(_TAIL_PLACEHOLDER_PREFIXES):
        return False
    if len(candidate) < 3:
        return False
    if _TAIL_US_PATTERN.fullmatch(candidate):
        return True
    if _TAIL_HYPHEN_PATTERN.fullmatch(candidate):
        return True
    if "-" not in candidate and not any(ch.isdigit() for ch in candidate):
        return False
    if _TAIL_ALNUM_PATTERN.fullmatch(candidate):
        return True
    return False


def _default_target_date() -> date:
    """Return the default target date (two days ahead in local Mountain time)."""
    now_local = datetime.now(LOCAL_TZ)
    return (now_local + timedelta(days=2)).date()


def _default_shift_labels(count: int) -> List[str]:
    presets: Dict[int, List[str]] = {
        3: ["0500", "0800", "1200"],
        4: ["0500", "0600", "0800", "1200"],
        5: ["0500", "0600", "0800", "0900", "1200"],
    }
    if count in presets:
        return list(presets[count])
    return [f"Shift {i+1}" for i in range(count)]


def _alphabetical_suffix(index: int) -> str:
    if index < 0:
        return ""
    letters: List[str] = []
    while True:
        index, remainder = divmod(index, 26)
        letters.append(chr(ord("A") + remainder))
        if index == 0:
            break
        index -= 1
    return "".join(reversed(letters))


def _disambiguate_labels(labels: Sequence[str]) -> List[str]:
    normalized = [label or "Shift" for label in labels]
    counts = Counter(normalized)
    occurrences: defaultdict[str, int] = defaultdict(int)
    result: List[str] = []
    for base, original in zip(normalized, labels):
        total = counts[base]
        if total <= 1:
            result.append(original or base)
            continue
        occurrence = occurrences[base]
        occurrences[base] += 1
        suffix = _alphabetical_suffix(occurrence)
        result.append(f"{base}{suffix}")
    return result




# ----------------------------
# Data Fetch
# ----------------------------
@st.cache_data(show_spinner=False)
def fetch_next_day_legs(
    target_date: date,
    *,
    fl3xx_settings: Optional[Dict[str, Any]] = None,
    fetch_crew: bool = False,
) -> Tuple[pd.DataFrame, Dict[str, Any], Optional[Dict[str, Any]]]:
    """Fetch and normalise FL3XX legs for the tail splitter window."""

    try:
        config = build_fl3xx_api_config(fl3xx_settings)
    except FlightDataError as exc:
        st.error(str(exc))
        return pd.DataFrame(), {}, None
    except Exception as exc:  # pragma: no cover - defensive
        st.error(f"Error preparing FL3XX API configuration: {exc}")
        return pd.DataFrame(), {}, None

    window_start_utc, window_end_utc = compute_departure_window_bounds(
        target_date,
        start_time=DEPARTURE_WINDOW_START_UTC,
        end_time=DEPARTURE_WINDOW_END_UTC,
    )
    departure_window = (window_start_utc, window_end_utc)

    try:
        df, metadata, crew_summary = fetch_legs_dataframe(
            config,
            from_date=target_date,
            to_date=target_date + timedelta(days=2),
            departure_window=departure_window,
            fetch_crew=fetch_crew,
        )
    except Exception as exc:  # pragma: no cover - defensive
        st.error(f"Error fetching data from FL3XX API: {exc}")
        return pd.DataFrame(), {}, None

    normalization_stats = metadata.get("normalization_stats", {})
    skipped_subcharter = metadata.get("skipped_subcharter_legs") or normalization_stats.get(
        "skipped_subcharter", 0
    )
    if skipped_subcharter:
        st.info(
            "Skipped %d leg%s because the workflow contains 'Subcharter'."
            % (skipped_subcharter, "s" if skipped_subcharter != 1 else "")
        )

    legs_normalized = normalization_stats.get("legs_normalized", 0)
    window_meta = metadata.get("departure_window_utc") or {
        "start": format_utc(window_start_utc),
        "end": format_utc(window_end_utc),
    }
    window_counts = metadata.get("departure_window_counts", {})

    if df.empty:
        if legs_normalized == 0:
            if skipped_subcharter and skipped_subcharter == normalization_stats.get("candidate_legs", 0):
                return df, metadata, crew_summary
            st.warning("FL3XX API returned no recognizable legs for the selected date.")
        elif window_counts.get("within_window", 0) == 0:
            st.warning(
                "No FL3XX legs depart within the UTC window from %s to %s."
                % (window_meta.get("start"), window_meta.get("end"))
            )
        return df, metadata, crew_summary

    skipped_tail = normalization_stats.get("skipped_missing_tail", 0)
    skipped_time = normalization_stats.get("skipped_missing_dep_time", 0)
    if skipped_tail or skipped_time:
        skipped_total = skipped_tail + skipped_time
        st.warning(
            "Skipped %d leg%s missing required fields (tail missing: %d, departure time missing: %d)."
            % (
                skipped_total,
                "s" if skipped_total != 1 else "",
                skipped_tail,
                skipped_time,
            )
        )

    missing_tz_airports = metadata.get("missing_dep_tz_airports", [])
    tz_lookup_used = metadata.get("timezone_lookup_used", False)
    if missing_tz_airports:
        sample = ", ".join(missing_tz_airports)
        if len(sample) > 200:
            sample = sample[:197] + "..."
        message = (
            "Added timezone from airport lookup where possible. Update `%s` to cover: %s"
            % (AIRPORT_TZ_FILENAME, sample)
        )
        if tz_lookup_used:
            st.info(message)
        else:
            st.warning(
                "Unable to infer departure timezones automatically because `%s` was not found. "
                "Sample airports without tz: %s"
                % (AIRPORT_TZ_FILENAME, sample)
            )

    return df, metadata, crew_summary


def build_tail_packages(df: pd.DataFrame, target_date: date) -> Tuple[List[TailPackage], Set[str]]:
    if df.empty:
        return [], set()
    # Ensure required columns
    required = {"tail", "leg_id", "dep_time"}
    missing = required - set(df.columns)
    if missing:
        raise ValueError(f"Missing required columns in data: {missing}")

    df = df.copy()
    df["tail"] = df["tail"].astype(str)

    invalid_tails: Set[str] = set()

    def _valid_tail(value: Any) -> bool:
        tail_str = str(value)
        is_valid = _is_valid_tail_registration(tail_str)
        if not is_valid:
            invalid_tails.add(tail_str.strip())
        return is_valid

    df = df[df["tail"].map(_valid_tail)]
    if df.empty:
        return [], invalid_tails

    # Derive local first departure per tail for the day
    def first_local_for_tail(g: pd.DataFrame) -> datetime:
        # Filter legs that depart on target_date in their *local* timezone
        times_local: List[datetime] = []
        for _, row in g.iterrows():
            dt = safe_parse_dt(str(row["dep_time"]))
            tz_name = str(row.get("dep_tz", "")) or None
            dt_local = _to_local(dt, tz_name)
            if dt_local.date() == target_date:
                times_local.append(dt_local)
        if not times_local:
            # If none match exactly by local date, fall back to min local
            for _, row in g.iterrows():
                dt = safe_parse_dt(str(row["dep_time"]))
                tz_name = str(row.get("dep_tz", "")) or None
                times_local.append(_to_local(dt, tz_name))
        return min(times_local)

    airport_lookup = load_airport_metadata_lookup()

    packages: List[TailPackage] = []
    for tail, g in df.groupby("tail", sort=False):
        # Limit to target_date legs (by local date)
        legs_rows: List[Dict[str, Any]] = []
        all_rows: List[Dict[str, Any]] = []
        priority_values: Set[str] = set()
        for _, row in g.iterrows():
            row_dict = row.to_dict()
            is_customs = is_customs_leg(row_dict, airport_lookup)
            row_dict["is_customs_leg"] = is_customs
            all_rows.append(row_dict)
            priority_label = _priority_label(row_dict.get("workflowCustomName"))
            if priority_label:
                priority_values.add(priority_label)
            dt = safe_parse_dt(str(row_dict["dep_time"]))
            tz_name = str(row_dict.get("dep_tz", "")) or None
            dt_local = _to_local(dt, tz_name)
            if dt_local.date() == target_date:
                legs_rows.append(row_dict)
        # If none strictly on target_date by local, treat all as same-day package
        if not legs_rows:
            legs_rows = all_rows
        first_dt = first_local_for_tail(pd.DataFrame(legs_rows))
        customs_count = sum(1 for leg in legs_rows if leg.get("is_customs_leg"))
        workload = _TAIL_BASE_WORKLOAD
        for leg in legs_rows:
            workload += _BASE_LEG_WORKLOAD
            if leg.get("is_customs_leg"):
                workload += _CUSTOMS_LEG_BONUS
        packages.append(
            TailPackage(
                tail=str(tail),
                legs=len(legs_rows),
                workload=workload,
                first_local_dt=first_dt,
                sample_legs=legs_rows[:3],
                has_priority=bool(priority_values),
                priority_labels=sorted(priority_values),
                customs_legs=customs_count,
            )
        )
    return packages, invalid_tails


def assign_round_robin_by_first(packages: List[TailPackage], labels: List[str]) -> Dict[str, List[TailPackage]]:
    packages_sorted = sorted(packages, key=lambda p: p.first_local_dt)
    buckets: Dict[str, List[TailPackage]] = {lab: [] for lab in labels}
    for i, pkg in enumerate(packages_sorted):
        label = labels[i % len(labels)]
        buckets[label].append(pkg)
    return buckets


def assign_balanced_by_legs(packages: List[TailPackage], labels: List[str]) -> Dict[str, List[TailPackage]]:
    # Greedy bin-pack: biggest packages first → assign to bucket with lowest total legs
    buckets: Dict[str, List[TailPackage]] = {lab: [] for lab in labels}
    totals = {lab: 0.0 for lab in labels}

    def _workload(pkg: TailPackage) -> float:
        return pkg.workload if pkg.workload else float(pkg.legs)

    for pkg in sorted(packages, key=lambda p: _workload(p), reverse=True):
        # choose label with smallest total, then smallest count, then order
        label = sorted(
            labels,
            key=lambda lab: (totals[lab], len(buckets[lab]), labels.index(lab)),
        )[0]
        buckets[label].append(pkg)
        totals[label] += _workload(pkg)
    return buckets


def _offset_hours(dt: datetime) -> float:
    offset = dt.utcoffset()
    if offset is None:
        return 0.0
    return offset.total_seconds() / 3600


def assign_preference_weighted(
    packages: List[TailPackage],
    labels: List[str],
    label_weights: Optional[Sequence[float]] = None,
) -> Dict[str, List[TailPackage]]:
    if not packages or not labels:
        return {lab: [] for lab in labels}

    offsets = [_offset_hours(pkg.first_local_dt) for pkg in packages]
    min_off, max_off = min(offsets), max(offsets)
    span = max_off - min_off

    def _workload(pkg: TailPackage) -> float:
        return pkg.workload if pkg.workload else float(pkg.legs)

    total_workload = sum(_workload(pkg) for pkg in packages)

    weights: Dict[str, float] = {}
    for idx, lab in enumerate(labels):
        weight = 1.0
        if label_weights and idx < len(label_weights):
            try:
                weight = float(label_weights[idx])
            except (TypeError, ValueError):
                weight = 1.0
        if weight <= 0:
            weight = 1.0
        weights[lab] = weight

    total_weight = sum(weights.values()) or float(len(labels))
    baseline_target = total_workload / total_weight if total_weight else 0.0
    workload_targets = {lab: baseline_target * weights[lab] for lab in labels}

    # Use a tighter tolerance (10% of the even-share workload) so we aggressively
    # balance the workload while still respecting the east↔west preference ordering.
    tolerance = max(0.25, round(baseline_target * 0.10, 2)) if baseline_target else 0.25

    if len(labels) == 1:
        tz_targets = [max_off]
    elif span == 0:
        tz_targets = [max_off for _ in labels]
    else:
        step = span / (len(labels) - 1)
        tz_targets = [max_off - step * idx for idx in range(len(labels))]

    # Stage 1: assign each package to the shift that best matches its timezone
    # preference. We start by grouping everything strictly east→early and
    # west→late before considering workload balancing.
    buckets_by_index: List[List[TailPackage]] = [[] for _ in labels]
    totals_by_index: List[float] = [0.0 for _ in labels]
    preferred_index: Dict[str, int] = {}
    pkg_offsets: Dict[str, float] = {}

    for pkg in sorted(packages, key=lambda p: p.first_local_dt):
        pkg_offset = _offset_hours(pkg.first_local_dt)
        pkg_offsets[pkg.tail] = pkg_offset
        if len(labels) == 1 or span == 0:
            idx = 0
        else:
            relative = (max_off - pkg_offset) / span
            idx = int(round(relative * (len(labels) - 1)))
            idx = max(0, min(len(labels) - 1, idx))
        preferred_index[pkg.tail] = idx
        buckets_by_index[idx].append(pkg)
        totals_by_index[idx] += _workload(pkg)

    def _totals_delta(idx: int) -> float:
        label = labels[idx]
        return totals_by_index[idx] - workload_targets[label]

    max_iterations = len(packages) * max(1, len(labels) - 1) * 4
    iterations = 0

    # Stage 2: iteratively nudge packages forward/backward to balance workload
    # without letting them drift far from their preferred shift.
    while iterations < max_iterations:
        iterations += 1
        over_idx = max(range(len(labels)), key=_totals_delta)
        under_idx = min(range(len(labels)), key=_totals_delta)
        over_delta = _totals_delta(over_idx)
        under_delta = _totals_delta(under_idx)
        if over_delta <= tolerance and abs(under_delta) <= tolerance:
            break
        if over_delta <= 0 or under_delta >= 0:
            break

        step_direction = -1 if over_idx > under_idx else 1
        candidate_indices = range(
            over_idx + step_direction,
            under_idx + step_direction,
            step_direction,
        )

        best_pkg: Optional[TailPackage] = None
        best_target: Optional[int] = None
        best_score: Optional[Tuple[float, float, float, float, float]] = None

        over_label = labels[over_idx]
        over_target_total = workload_targets[over_label]
        current_over_error = abs(totals_by_index[over_idx] - over_target_total)

        for target_idx in candidate_indices:
            if target_idx < 0 or target_idx >= len(labels):
                continue
            target_label = labels[target_idx]
            target_target_total = workload_targets[target_label]
            current_target_error = abs(
                totals_by_index[target_idx] - target_target_total
            )

            for pkg in buckets_by_index[over_idx]:
                work = _workload(pkg)
                new_over_total = totals_by_index[over_idx] - work
                new_target_total = totals_by_index[target_idx] + work
                new_over_error = abs(new_over_total - over_target_total)
                new_target_error = abs(new_target_total - target_target_total)
                delta_error = (new_over_error + new_target_error) - (
                    current_over_error + current_target_error
                )
                pref_distance = abs(
                    target_idx - preferred_index.get(pkg.tail, over_idx)
                )
                tz_penalty = abs(
                    pkg_offsets.get(pkg.tail, tz_targets[target_idx])
                    - tz_targets[target_idx]
                )
                distance_from_over = abs(target_idx - over_idx)
                score = (
                    delta_error,
                    float(pref_distance),
                    float(distance_from_over),
                    tz_penalty,
                    work,
                )
                if best_score is None or score < best_score:
                    best_score = score
                    best_pkg = pkg
                    best_target = target_idx

        if not best_pkg or best_score is None or best_target is None:
            break

        delta_error = best_score[0]
        pref_distance = int(best_score[1])
        target_idx = best_target
        if delta_error > 0 and pref_distance > 1:
            # Moving this package would both worsen balance and ignore the
            # timezone preference; stop balancing.
            break
        if delta_error > 0 and pref_distance >= 1:
            break

        # Apply the move.
        buckets_by_index[over_idx].remove(best_pkg)
        buckets_by_index[target_idx].append(best_pkg)
        work = _workload(best_pkg)
        totals_by_index[over_idx] -= work
        totals_by_index[target_idx] += work

    result: Dict[str, List[TailPackage]] = {}
    for idx, label in enumerate(labels):
        pkgs = sorted(
            buckets_by_index[idx], key=lambda p: (p.first_local_dt, p.tail)
        )
        result[label] = pkgs
    return result


def buckets_to_df(
    buckets: Dict[str, List[TailPackage]],
    label_order: Optional[Sequence[str]] = None,
) -> pd.DataFrame:
    rows = []
    for label, pkgs in buckets.items():
        for pkg in sorted(pkgs, key=lambda p: (p.first_local_dt, p.tail)):
            rows.append({
                "Shift": label,
                "Tail": pkg.tail,
                "Legs": pkg.legs,
                "Customs Legs": pkg.customs_legs,
                "Workload": round(pkg.workload, 2),
                "First Local Dep": pkg.first_local_dt.strftime("%Y-%m-%d %H:%M %Z"),
                "Priority Flight": "Yes" if pkg.has_priority else "No",
                "Priority Detail": ", ".join(pkg.priority_labels) if pkg.priority_labels else "",
            })
    df = pd.DataFrame(rows)
    if not df.empty:
        categories: Optional[List[str]] = None
        if label_order:
            seen = list(pd.unique(df["Shift"]))
            ordered = [lab for lab in label_order if lab in seen]
            extras = [lab for lab in seen if lab not in ordered]
            categories = ordered + extras
        if categories:
            df["Shift"] = pd.Categorical(
                df["Shift"], categories=categories, ordered=True
            )
            df = df.sort_values(["Shift", "First Local Dep", "Tail"]).reset_index(
                drop=True
            )
            df["Shift"] = df["Shift"].astype(str)
        else:
            df = df.sort_values(["Shift", "First Local Dep", "Tail"]).reset_index(
                drop=True
            )
    return df


def summarize(
    df: pd.DataFrame, label_order: Optional[Sequence[str]] = None
) -> pd.DataFrame:
    if df.empty:
        return pd.DataFrame()
    agg = (
        df.groupby("Shift", sort=False)
        .agg(
            Tails=("Tail", "count"),
            Legs=("Legs", "sum"),
            Customs=("Customs Legs", "sum"),
            Workload=("Workload", "sum"),
        )
        .reset_index()
    ).rename(columns={"Customs": "Customs Legs"})
    if label_order:
        seen = list(pd.unique(agg["Shift"]))
        ordered = [lab for lab in label_order if lab in seen]
        extras = [lab for lab in seen if lab not in ordered]
        categories = ordered + extras
        if categories:
            agg["Shift"] = pd.Categorical(
                agg["Shift"], categories=categories, ordered=True
            )
            agg = agg.sort_values("Shift").reset_index(drop=True)
            agg["Shift"] = agg["Shift"].astype(str)
    agg["Workload"] = agg["Workload"].round(2)
    # Add spread metrics
    total_workload = agg["Workload"].sum()
    total_shifts = agg.shape[0]
    target = total_workload / total_shifts if total_shifts else 0
    agg["Δ Workload vs Even"] = (agg["Workload"] - target).round(2)
    return agg


_DOCX_HEADERS = [
    "TAIL #",
    "CREW PIC",
    "CREW SIC",
    "FUEL",
    "CUSTOMS",
    "SLOT / PPR",
    "FLIGHT PLANS",
    "CREW BRIEF",
<<<<<<< HEAD
    "PIC\nCONF",
    "SIC\nCONF",
=======
    "PIC CONF",
    "SIC CONF",
>>>>>>> ca362e9b
    "CHECK LIST",
    "RELEASE",
    "NOTES",
    "Priority Status",
]

_DOCX_COLUMN_WIDTHS = [
<<<<<<< HEAD
    Inches(0.52),  # TAIL #
    Inches(0.90),  # CREW PIC
    Inches(0.90),  # CREW SIC
    Inches(0.40),  # FUEL
    Inches(0.55),  # CUSTOMS
    Inches(0.48),  # SLOT / PPR
    Inches(0.48),  # FLIGHT PLANS
    Inches(0.48),  # CREW BRIEF
    Inches(0.50),  # PIC CONF
    Inches(0.50),  # SIC CONF
    Inches(0.48),  # CHECK LIST
    Inches(0.53),  # RELEASE
    Inches(1.75),  # NOTES
    Inches(0.60),  # Priority Status
]

_DOCX_DATA_ROW_MIN_HEIGHT = Pt(36)

=======
    Inches(0.45),  # TAIL #
    Inches(0.95),  # CREW PIC
    Inches(0.95),  # CREW SIC
    Inches(0.40),  # FUEL
    Inches(0.45),  # CUSTOMS
    Inches(0.50),  # SLOT / PPR
    Inches(0.55),  # FLIGHT PLANS
    Inches(0.55),  # CREW BRIEF
    Inches(0.40),  # PIC CONF
    Inches(0.40),  # SIC CONF
    Inches(0.50),  # CHECK LIST
    Inches(0.50),  # RELEASE
    Inches(1.70),  # NOTES
    Inches(0.70),  # Priority Status
]

>>>>>>> ca362e9b
_CHECKMARK = "✓"


def _apply_landscape(document: Document) -> None:
    for section in document.sections:
        section.orientation = WD_ORIENTATION.LANDSCAPE
        section.page_width, section.page_height = section.page_height, section.page_width


def _initialize_briefing_document(target_date: date) -> Document:
    document = Document()
    document.core_properties.title = f"{target_date} Shift Briefing"
    normal_style = document.styles["Normal"]
    normal_style.font.name = "Calibri"
    normal_style.font.size = Pt(8)

    title_para = document.add_paragraph(f"Daily Flight Sheet – {target_date}")
    title_para.alignment = WD_ALIGN_PARAGRAPH.CENTER
    if title_para.runs:
        title_run = title_para.runs[0]
    else:
        title_run = title_para.add_run(f"Daily Flight Sheet – {target_date}")
    title_run.font.size = Pt(16)
    title_run.bold = True

    _apply_landscape(document)
    return document


def _add_shift_table(
    document: Document,
    label: str,
    pkgs: List[TailPackage],
    priority_details: Dict[str, str],
) -> None:
    sorted_pkgs = sorted(pkgs, key=lambda p: (p.first_local_dt, p.tail))
    table_rows = len(sorted_pkgs) + 3  # header row + column headers + data + footer
    table = document.add_table(rows=table_rows, cols=len(_DOCX_HEADERS))
    table.style = "Table Grid"
    table.alignment = WD_TABLE_ALIGNMENT.CENTER
    table.autofit = False

    # Shift label header row spanning all columns
    top_cell = table.rows[0].cells[0]
    for merge_idx in range(1, len(_DOCX_HEADERS)):
        top_cell = top_cell.merge(table.rows[0].cells[merge_idx])
    top_paragraph = top_cell.paragraphs[0]
    top_paragraph.alignment = WD_ALIGN_PARAGRAPH.CENTER
    run = top_paragraph.add_run(label)
    run.bold = True
    run.font.size = Pt(14)

    # Column headers
    header_row = table.rows[1]
    for col_idx, header_text in enumerate(_DOCX_HEADERS):
        header_cell = header_row.cells[col_idx]
        header_cell.text = header_text
        header_cell.vertical_alignment = WD_ALIGN_VERTICAL.CENTER
        for paragraph in header_cell.paragraphs:
            paragraph.alignment = WD_ALIGN_PARAGRAPH.CENTER
            if not paragraph.runs:
                paragraph.add_run()
            for run in paragraph.runs:
                run.font.bold = True

    if len(_DOCX_COLUMN_WIDTHS) == len(_DOCX_HEADERS):
        for row in table.rows[1:]:
            for col_idx, width in enumerate(_DOCX_COLUMN_WIDTHS):
                if col_idx < len(row.cells):
                    row.cells[col_idx].width = width

    if len(_DOCX_COLUMN_WIDTHS) == len(_DOCX_HEADERS):
        for row in table.rows[1:]:
            for col_idx, width in enumerate(_DOCX_COLUMN_WIDTHS):
                if col_idx < len(row.cells):
                    row.cells[col_idx].width = width

    # Data rows
    for row_offset, pkg in enumerate(sorted_pkgs):
        row = table.rows[row_offset + 2]
        row.height_rule = WD_ROW_HEIGHT_RULE.AT_LEAST
        row.height = _DOCX_DATA_ROW_MIN_HEIGHT
        pic_name, sic_name = _crew_names_from_package(pkg)
        values = [""] * len(_DOCX_HEADERS)
        tail_text = str(pkg.tail or "")
        values[0] = tail_text.replace("-", "\u2011")
        values[1] = pic_name
        values[2] = sic_name
        detail = priority_details.get(pkg.tail, "")
        cleaned_detail = ""
        if detail and not detail.lower().startswith("priority"):
            cleaned_detail = detail
        elif detail:
            cleaned_detail = detail.replace("priority", "", 1).strip() or detail
        if pkg.has_priority:
            values[13] = _CHECKMARK
            if cleaned_detail:
                values[13] = f"{values[13]} {cleaned_detail}".strip()
        elif cleaned_detail:
            values[13] = cleaned_detail
        for col_idx, value in enumerate(values):
            cell = row.cells[col_idx]
            cell.text = value
            cell.vertical_alignment = WD_ALIGN_VERTICAL.CENTER
            if col_idx in {0, 13}:
                cell.paragraphs[0].alignment = WD_ALIGN_PARAGRAPH.CENTER

    # Footer row for positioning/notes
    footer_row = table.rows[-1]
    positioning_cell = footer_row.cells[0]
    for merge_idx in range(1, max(1, len(_DOCX_HEADERS) // 2)):
        positioning_cell = positioning_cell.merge(footer_row.cells[merge_idx])
    positioning_cell.text = "POSITIONING:"
    positioning_cell.paragraphs[0].runs[0].bold = True

    notes_start = len(_DOCX_HEADERS) // 2
    notes_cell = footer_row.cells[notes_start]
    for merge_idx in range(notes_start + 1, len(_DOCX_HEADERS)):
        notes_cell = notes_cell.merge(footer_row.cells[merge_idx])
    notes_cell.text = "ADDITIONAL NOTES:"
    notes_cell.paragraphs[0].runs[0].bold = True


def _document_to_bytes(document: Document) -> bytes:
    buffer = BytesIO()
    document.save(buffer)
    buffer.seek(0)
    return buffer.getvalue()


def _label_slug(label: str) -> str:
    slug = re.sub(r"[^A-Za-z0-9]+", "_", label.strip()).strip("_")
    return slug or "shift"


def build_shift_briefing_docs(
    target_date: date,
    labels: List[str],
    buckets: Dict[str, List[TailPackage]],
    priority_details: Dict[str, str],
) -> tuple[bytes, Dict[str, bytes]]:
    combined_document = _initialize_briefing_document(target_date)

    for idx, label in enumerate(labels):
        pkgs = buckets.get(label, [])
        if idx > 0:
            combined_document.add_paragraph("")
        _add_shift_table(combined_document, label, pkgs, priority_details)

    combined_payload = _document_to_bytes(combined_document)

    per_shift_payloads: Dict[str, bytes] = {}
    for label in labels:
        shift_document = _initialize_briefing_document(target_date)
        _add_shift_table(shift_document, label, buckets.get(label, []), priority_details)
        per_shift_payloads[label] = _document_to_bytes(shift_document)

    return combined_payload, per_shift_payloads


# ----------------------------
# Sidebar: Inputs
# ----------------------------
st.sidebar.header("Inputs")

fl3xx_cfg: Dict[str, Any] = {}
try:
    if "fl3xx_api" in st.secrets:
        cfg = st.secrets["fl3xx_api"]
        if isinstance(cfg, Mapping):
            fl3xx_cfg = {str(k): cfg[k] for k in cfg}
        elif isinstance(cfg, dict):
            fl3xx_cfg = dict(cfg)
except Exception:
    # Accessing secrets outside Streamlit Cloud may raise; ignore gracefully.
    fl3xx_cfg = {}

has_live_credentials = bool(fl3xx_cfg.get("api_token") or fl3xx_cfg.get("auth_header"))

if not has_live_credentials:
    st.sidebar.info(
        "Add your FL3XX credentials to `.streamlit/secrets.toml` under `[fl3xx_api]` to enable live fetching.",
    )
else:
    st.sidebar.success("Using FL3XX credentials from Streamlit secrets.")

fetch_crew_default = bool(fl3xx_cfg.get("fetch_crew", True))
fetch_crew = st.sidebar.toggle(
    "Fetch crew details",
    value=fetch_crew_default and has_live_credentials,
    help="Retrieve crew information (PIC/SIC) for each flight. Requires additional API calls.",
    disabled=not has_live_credentials,
)

num_people = st.sidebar.number_input("Number of on-duty people", min_value=1, max_value=12, value=4, step=1)

default_labels = _default_shift_labels(int(num_people))
labels: List[str] = []
label_workloads: List[float] = []
for i in range(int(num_people)):
    lbl = st.sidebar.text_input(
        f"Label for person {i+1}",
        value=default_labels[i] if i < len(default_labels) else f"Shift {i+1}",
        key=f"label_{i}",
    )
    label_value = (lbl or "").strip()
    if not label_value:
        label_value = f"Shift {i+1}"
    labels.append(label_value)
    workload_percent = st.sidebar.slider(
        f"{label_value}: workload %",
        min_value=10,
        max_value=100,
        value=100,
        step=10,
        format="%d%%",
        key=f"workload_pct_{i}",
        help="Adjust this role's workload target as a percentage of a standard shift.",
    )
    label_workloads.append(workload_percent / 100.0)

raw_labels = list(labels)
labels = _disambiguate_labels(labels)
if labels != raw_labels:
    st.sidebar.caption("Duplicate shift names were suffixed automatically for clarity.")

# Date selection (default = two days ahead in local Mountain time)
selected_date = st.sidebar.date_input("Target date", value=_default_target_date())


# ----------------------------
# Main Action
# ----------------------------
fetch_col, reset_col = st.columns([4, 1])
with fetch_col:
    if st.button("🔄 Fetch & Assign", use_container_width=True):
        st.session_state["_run"] = True
with reset_col:
    if st.button("🧹 Clear cache", use_container_width=True):
        fetch_next_day_legs.clear()
        st.session_state.pop("_run", None)
        st.session_state["_cache_cleared"] = True

if st.session_state.pop("_cache_cleared", False):
    st.success("Cached data cleared. Fetch again to pull fresh data.")

# ----------------------------
# Processing & Output
# ----------------------------
if st.session_state.get("_run"):
    legs_df, _, crew_summary = fetch_next_day_legs(
        selected_date,
        fl3xx_settings=fl3xx_cfg if has_live_credentials else None,
        fetch_crew=bool(fetch_crew and has_live_credentials),
    )

    if legs_df.empty:
        st.warning("No legs returned for the selected date.")
        st.stop()

    if crew_summary and crew_summary.get("fetched"):
        st.sidebar.metric("Crew lookups", int(crew_summary["fetched"]))
        if crew_summary.get("errors"):
            st.sidebar.warning(f"Crew errors: {len(crew_summary['errors'])}")

    packages, invalid_tails = build_tail_packages(legs_df, selected_date)

    if invalid_tails:
        ignored = sorted(t for t in invalid_tails if t)
        if ignored:
            preview = ", ".join(ignored[:6])
            if len(ignored) > 6:
                preview += ", ..."
            st.info(
                "Ignored %d tail%s without an official registration: %s"
                % (
                    len(ignored),
                    "s" if len(ignored) != 1 else "",
                    preview,
                )
            )

    if not packages:
        st.info("No tail packages found for the selected date.")
        st.stop()

    priority_packages = [pkg for pkg in packages if pkg.has_priority]
    priority_tails = [pkg.tail for pkg in priority_packages]
    priority_details = {
        pkg.tail: ", ".join(pkg.priority_labels) if pkg.priority_labels else ""
        for pkg in priority_packages
    }

    st.subheader("Assignments")

    buckets = assign_preference_weighted(packages, labels, label_workloads)

    # Display per-shift tables
    tabs = st.tabs(labels)
    for i, lab in enumerate(labels):
        with tabs[i]:
            pkgs = buckets.get(lab, [])
            df = buckets_to_df({lab: pkgs}, label_order=[lab])
            if df.empty:
                st.write("No tails assigned.")
            else:
                st.dataframe(df, use_container_width=True, hide_index=True)
                total_legs = int(df["Legs"].sum())
                total_workload = round(float(df["Workload"].sum()), 2)
                customs_legs = int(df["Customs Legs"].sum())
                total_tails = int(df.shape[0])
                priority_total = int(sum(1 for p in pkgs if p.has_priority))
                col1, col2, col3, col4, col5 = st.columns(5)
                with col1:
                    st.metric("Total legs", total_legs)
                with col2:
                    st.metric("Workload-adjusted legs", total_workload)
                with col3:
                    st.metric("Customs legs", customs_legs)
                with col4:
                    st.metric("Tails", total_tails)
                with col5:
                    st.metric("Priority tails", priority_total)

    # Combined view
    combined_df = buckets_to_df(buckets, label_order=labels)

    if priority_tails:
        detail_list = [
            f"{tail} ({priority_details[tail]})" if priority_details[tail] else tail
            for tail in priority_tails
        ]
        st.warning(
            "Priority flights detected for: " + ", ".join(detail_list)
        )

    # Summary
    st.subheader("Summary")
    summary_df = summarize(combined_df, label_order=labels)
    st.dataframe(summary_df, use_container_width=True, hide_index=True)

    # Downloads
    doc_payload, per_shift_docs = build_shift_briefing_docs(
        selected_date, labels, buckets, priority_details
    )
    st.download_button(
        label="⬇️ Download daily flight sheet (DOCX)",
        data=doc_payload,
        file_name=f"daily_flight_sheet_{selected_date}.docx",
        mime="application/vnd.openxmlformats-officedocument.wordprocessingml.document",
        use_container_width=True,
        key="download-daily-flight-sheet",
    )

    if per_shift_docs:
        st.markdown("#### Individual shift documents")
        columns = st.columns(min(3, len(per_shift_docs)) or 1)
        for idx, label in enumerate(labels):
            payload = per_shift_docs.get(label)
            if not payload:
                continue
            column = columns[idx % len(columns)]
            with column:
                st.download_button(
                    label=f"⬇️ {label}",
                    data=payload,
                    file_name=f"daily_flight_sheet_{selected_date}_{_label_slug(label)}.docx",
                    mime="application/vnd.openxmlformats-officedocument.wordprocessingml.document",
                    use_container_width=True,
                    key=f"download-shift-{idx}-{_label_slug(label)}",
                )
    st.download_button(
        label="⬇️ Download assignments (CSV)",
        data=combined_df.to_csv(index=False).encode("utf-8"),
        file_name=f"tail_assignments_{selected_date}.csv",
        mime="text/csv",
        use_container_width=True,
        key="download-assignments-csv",
    )

    st.success("Done. Adjust inputs and re-run as needed.")
<|MERGE_RESOLUTION|>--- conflicted
+++ resolved
@@ -785,13 +785,8 @@
     "SLOT / PPR",
     "FLIGHT PLANS",
     "CREW BRIEF",
-<<<<<<< HEAD
     "PIC\nCONF",
     "SIC\nCONF",
-=======
-    "PIC CONF",
-    "SIC CONF",
->>>>>>> ca362e9b
     "CHECK LIST",
     "RELEASE",
     "NOTES",
@@ -799,7 +794,6 @@
 ]
 
 _DOCX_COLUMN_WIDTHS = [
-<<<<<<< HEAD
     Inches(0.52),  # TAIL #
     Inches(0.90),  # CREW PIC
     Inches(0.90),  # CREW SIC
@@ -818,24 +812,6 @@
 
 _DOCX_DATA_ROW_MIN_HEIGHT = Pt(36)
 
-=======
-    Inches(0.45),  # TAIL #
-    Inches(0.95),  # CREW PIC
-    Inches(0.95),  # CREW SIC
-    Inches(0.40),  # FUEL
-    Inches(0.45),  # CUSTOMS
-    Inches(0.50),  # SLOT / PPR
-    Inches(0.55),  # FLIGHT PLANS
-    Inches(0.55),  # CREW BRIEF
-    Inches(0.40),  # PIC CONF
-    Inches(0.40),  # SIC CONF
-    Inches(0.50),  # CHECK LIST
-    Inches(0.50),  # RELEASE
-    Inches(1.70),  # NOTES
-    Inches(0.70),  # Priority Status
-]
-
->>>>>>> ca362e9b
 _CHECKMARK = "✓"
 
 
