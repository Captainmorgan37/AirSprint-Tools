--- conflicted
+++ resolved
@@ -431,7 +431,6 @@
         return float(value)
 
     if isinstance(value, (list, tuple)) and value:
-<<<<<<< HEAD
         lowest: float | None = None
         for item in value:
             parsed = _parse_ceiling_value(item)
@@ -440,9 +439,6 @@
             if lowest is None or parsed < lowest:
                 lowest = parsed
         return lowest
-=======
-        return _parse_ceiling_value(value[0])
->>>>>>> a2d240d2
 
     if isinstance(value, dict):
         for key in ("value", "ceiling", "ceiling_ft_agl"):
@@ -453,7 +449,6 @@
         return None
 
     try:
-<<<<<<< HEAD
         raw_text = str(value)
     except Exception:
         return None
@@ -483,17 +478,6 @@
 
     try:
         return float(cleaned)
-=======
-        text = str(value).strip().replace(",", "")
-    except Exception:
-        return None
-
-    if not text:
-        return None
-
-    try:
-        return float(text)
->>>>>>> a2d240d2
     except ValueError:
         return None
 
@@ -534,11 +518,8 @@
         highlight_level = _get_visibility_highlight(value)
     if not highlight_level and "ceiling" in label_lower:
         highlight_level = _get_ceiling_highlight(value)
-<<<<<<< HEAD
     if not highlight_level and "cloud" in label_lower:
         highlight_level = _get_ceiling_highlight(value)
-=======
->>>>>>> a2d240d2
     if not highlight_level and "weather" in label_lower and _should_highlight_weather(value_text):
         highlight_level = "red"
     if highlight_level:
@@ -554,11 +535,8 @@
         highlight_level = _get_visibility_highlight(value)
     if not highlight_level and "ceiling" in label_lower:
         highlight_level = _get_ceiling_highlight(value)
-<<<<<<< HEAD
     if not highlight_level and "cloud" in label_lower:
         highlight_level = _get_ceiling_highlight(value)
-=======
->>>>>>> a2d240d2
     if not highlight_level and "weather" in label_lower and _should_highlight_weather(value_text):
         highlight_level = "red"
     text = f"{label}: {value_text}"
@@ -1351,13 +1329,10 @@
         for token in line:
             token_str = token or ""
             escaped_token = html.escape(token_str)
-<<<<<<< HEAD
             ceiling_level = _get_ceiling_highlight(token_str)
             if ceiling_level:
                 tokens_html.append(_wrap_highlight(escaped_token, ceiling_level))
                 continue
-=======
->>>>>>> a2d240d2
             visibility_level = _get_visibility_highlight(token_str)
             if visibility_level:
                 tokens_html.append(_wrap_highlight(escaped_token, visibility_level))
