from __future__ import annotations

from datetime import date, datetime
<<<<<<< HEAD
=======
import re
>>>>>>> 7e11f5ef
import os
from typing import Any, Callable, Dict, List, Mapping, Optional, Sequence, Tuple, cast

import pytz

import pandas as pd

import streamlit as st
import pydeck as pdk

from flight_leg_utils import (
    FlightDataError,
    build_fl3xx_api_config,
    load_airport_metadata_lookup,
    load_airport_tz_lookup,
    safe_parse_dt,
)
from fl3xx_api import fetch_flight_pax_details
from feasibility import (
    FeasibilityResult,
    run_feasibility_for_booking,
    run_feasibility_phase1,
)
from feasibility.operational_notes import build_operational_notes_fetcher
from feasibility.lookup import BookingLookupError
from feasibility.quote_lookup import (
    QuoteLookupError,
    fetch_quote_leg_options,
)
from Home import configure_page, password_gate, render_sidebar
from feasibility.models import FullFeasibilityResult
from reserve_calendar_checker import TARGET_DATES

_MAPBOX_TOKEN = st.secrets.get("mapbox_token")  # type: ignore[attr-defined]
if isinstance(_MAPBOX_TOKEN, str) and _MAPBOX_TOKEN.strip():
    os.environ["MAPBOX_API_KEY"] = _MAPBOX_TOKEN.strip()

configure_page(page_title="Feasibility Engine (Dev)")
password_gate()
render_sidebar()

st.title("🧮 DM Feasibility Engine")

st.write(
    """
    Run a DM-ready feasibility scan for pre-booking quote legs or confirmed bookings. Use the
    **Quote ID** tab when evaluating requests that have not yet become bookings, and the
    **Booking Identifier** tab for accepted trips. The engine evaluates aircraft performance,
    airport readiness, crew duty, trip planning, and overflight permit risks, then outputs a
    standardized summary you can paste into OS notes.
    """
)

STATUS_EMOJI = {"PASS": "✅", "CAUTION": "⚠️", "FAIL": "❌"}
SECTION_ORDER = [
    "suitability",
    "day_ops",
    "deice",
    "customs",
    "slot_ppr",
    "osa_ssa",
    "overflight",
    "operational_notes",
]
SECTION_LABELS = {
    "suitability": "Suitability",
    "day_ops": "Day Ops",
    "deice": "Deice",
    "customs": "Customs",
    "slot_ppr": "Slot / PPR",
    "osa_ssa": "OSA / SSA",
    "overflight": "Overflight",
    "operational_notes": "Other Operational Notes",
}
KEY_ISSUE_SECTIONS = {"customs", "day_ops", "deice", "overflight"}
RESERVE_CALENDAR_DATES = set(TARGET_DATES)
_LEG_STYLES_INJECTED = False
DEPARTURE_AIRPORT_KEYS = (
    "departure_airport",
    "dep_airport",
    "departureAirport",
    "airportFrom",
    "fromAirport",
)
DEPARTURE_TIME_KEYS = (
    "dep_time",
    "departureTime",
    "departureDateUTC",
    "departureDate",
)


def _extract_airport_code(flight: Mapping[str, Any]) -> Optional[str]:
    for key in DEPARTURE_AIRPORT_KEYS:
        value = flight.get(key)
        if isinstance(value, str) and value.strip():
            return value.strip().upper()
    return None


def _extract_departure_time(flight: Mapping[str, Any]) -> Optional[str]:
    for key in DEPARTURE_TIME_KEYS:
        value = flight.get(key)
        if value is None:
            continue
        text = str(value).strip()
        if text:
            return text
    return None


def _is_reserve_calendar_departure(flight: Optional[Mapping[str, Any]]) -> bool:
    if not isinstance(flight, Mapping):
        return False

    departure_time = _extract_departure_time(flight)
    if not departure_time:
        return False

    try:
        dep_dt = safe_parse_dt(departure_time)
    except Exception:
        return False

    tz_name: Optional[str] = None
    dep_airport = _extract_airport_code(flight)
    if dep_airport:
        tz_lookup = load_airport_tz_lookup()
        tz_candidate = tz_lookup.get(dep_airport)
        if isinstance(tz_candidate, str) and tz_candidate.strip():
            tz_name = tz_candidate.strip()

    if tz_name:
        try:
            dep_dt = dep_dt.astimezone(pytz.timezone(tz_name))
        except Exception:
            dep_dt = dep_dt.astimezone(pytz.UTC)
    else:
        dep_dt = dep_dt.astimezone(pytz.UTC)

    return dep_dt.date() in RESERVE_CALENDAR_DATES


def status_icon(status: str) -> str:
    return STATUS_EMOJI.get(status, "❔")


@st.cache_data(show_spinner=False)
def _load_fl3xx_settings() -> Dict[str, Any]:
    try:
        secrets_section = st.secrets.get("fl3xx_api")  # type: ignore[attr-defined]
    except Exception:
        secrets_section = None
    if isinstance(secrets_section, Mapping):
        return {str(key): secrets_section[key] for key in secrets_section}
    if isinstance(secrets_section, dict):
        return dict(secrets_section)
    return {}


def _build_operational_notes_fetcher() -> Optional[
    Callable[[str, Optional[str]], Sequence[Mapping[str, Any]]]
]:
    config = st.session_state.get("feasibility_fl3xx_config")
    if config is None:
        settings = _load_fl3xx_settings()
        if not settings:
            return None
        try:
            config = build_fl3xx_api_config(dict(settings))
        except FlightDataError:
            return None
        st.session_state["feasibility_fl3xx_config"] = config
    try:
        return build_operational_notes_fetcher(config)
    except Exception:
        return None


def _build_pax_details_fetcher() -> Optional[Callable[[str], Mapping[str, Any]]]:
    config = st.session_state.get("feasibility_fl3xx_config")
    if config is None:
        settings = _load_fl3xx_settings()
        if not settings:
            return None
        try:
            config = build_fl3xx_api_config(dict(settings))
        except FlightDataError:
            return None
        st.session_state["feasibility_fl3xx_config"] = config

    def fetcher(flight_id: str) -> Mapping[str, Any]:
        return fetch_flight_pax_details(config, flight_id)

    return fetcher


def _run_feasibility(booking_identifier: str) -> Optional[FeasibilityResult]:
    if not booking_identifier:
        st.warning("Enter a booking identifier to continue.")
        return None

    settings = _load_fl3xx_settings()
    try:
        config = build_fl3xx_api_config(dict(settings))
    except FlightDataError as exc:
        st.error(str(exc))
        return None
    st.session_state["feasibility_fl3xx_config"] = config

    cache = st.session_state.setdefault("feasibility_lookup_cache", {})
    with st.spinner("Fetching flight and running feasibility checks…"):
        try:
            result = run_feasibility_for_booking(config, booking_identifier, cache=cache)
        except BookingLookupError as exc:
            st.warning(str(exc))
            return None
        except Exception as exc:  # pragma: no cover - safety net for Streamlit UI
            st.exception(exc)
            return None
    return result


def _load_quote_options(quote_id: str) -> list[Dict[str, Any]]:
    if not quote_id:
        st.warning("Enter a Quote ID to continue.")
        return []

    settings = _load_fl3xx_settings()
    try:
        config = build_fl3xx_api_config(dict(settings))
    except FlightDataError as exc:
        st.error(str(exc))
        return []
    st.session_state["feasibility_fl3xx_config"] = config

    with st.spinner("Fetching quote and legs from FL3XX…"):
        try:
            options, payload = fetch_quote_leg_options(config, quote_id)
        except QuoteLookupError as exc:
            st.warning(str(exc))
            return []
        except Exception as exc:  # pragma: no cover - defensive UI guard
            st.exception(exc)
            return []

    st.session_state["feasibility_quote_payload"] = payload
    st.success(f"Loaded {len(options)} leg(s) for quote {quote_id}.")
    return options


def _run_full_quote_day(quote: Mapping[str, Any]) -> Optional[FullFeasibilityResult]:
    request_payload: Dict[str, Any] = {"quote": quote}
    fetcher = _build_operational_notes_fetcher()
    if fetcher:
        request_payload["operational_notes_fetcher"] = fetcher
    pax_fetcher = _build_pax_details_fetcher()
    if pax_fetcher:
        request_payload["pax_details_fetcher"] = pax_fetcher
    with st.spinner("Running feasibility checks for entire quote day…"):
        try:
            return run_feasibility_phase1(request_payload)
        except Exception as exc:  # pragma: no cover - UI safeguard
            st.exception(exc)
            return None


def _lookup_airport_coordinates(
    icao: str, *, metadata: Mapping[str, Mapping[str, object]]
) -> Optional[Tuple[float, float]]:
    record = metadata.get(icao.upper()) if metadata else None
    if not isinstance(record, Mapping):
        return None

    try:
        latitude = float(record.get("lat"))  # type: ignore[arg-type]
        longitude = float(record.get("lon"))  # type: ignore[arg-type]
    except (TypeError, ValueError):
        return None

    if pd.isna(latitude) or pd.isna(longitude):
        return None

    return latitude, longitude


def _build_route_map_payload(
    legs: Sequence[Mapping[str, Any]] | Any,
) -> Optional[Dict[str, Any]]:
    if not isinstance(legs, Sequence) or isinstance(legs, (str, bytes)) or not legs:
        return None

    metadata = load_airport_metadata_lookup()
    if not metadata:
        return None

    ordered_airports: List[str] = []
    for leg in legs:
        if not isinstance(leg, Mapping):
            continue
        departure = leg.get("departure", {}) if isinstance(leg, Mapping) else {}
        arrival = leg.get("arrival", {}) if isinstance(leg, Mapping) else {}
        dep_code = departure.get("icao") if isinstance(departure, Mapping) else None
        arr_code = arrival.get("icao") if isinstance(arrival, Mapping) else None
        if isinstance(dep_code, str) and dep_code.strip():
            dep_clean = dep_code.strip().upper()
            if not ordered_airports or ordered_airports[-1] != dep_clean:
                ordered_airports.append(dep_clean)
        if isinstance(arr_code, str) and arr_code.strip():
            arr_clean = arr_code.strip().upper()
            if not ordered_airports or ordered_airports[-1] != arr_clean:
                ordered_airports.append(arr_clean)

    coordinates: List[Tuple[float, float]] = []
    airport_points: List[Dict[str, Any]] = []
    seen_airports: set[str] = set()

    for index, airport in enumerate(ordered_airports):
        coords = _lookup_airport_coordinates(airport, metadata=metadata)
        if not coords:
            continue
        lat, lon = coords
        coordinates.append((lat, lon))
        if airport in seen_airports:
            continue
        seen_airports.add(airport)
        if index == 0:
            color = [255, 200, 0]
        elif index == len(ordered_airports) - 1:
            color = [0, 200, 255]
        else:
            color = [120, 220, 255]
        airport_points.append({"icao": airport, "lat": lat, "lon": lon, "color": color})

    if len(coordinates) < 2:
        return None

    lats = [lat for lat, _ in coordinates]
    lons = [lon for _, lon in coordinates]
    center = (sum(lats) / len(lats), sum(lons) / len(lons))

    path = [[lon, lat] for lat, lon in coordinates]

    return {"airports": airport_points, "path": path, "center": center}


def _estimate_zoom_level(path: Sequence[Sequence[float]]) -> float:
    if not path:
        return 3.5
    lats = [point[1] for point in path]
    lons = [point[0] for point in path]
    lat_span = max(lats) - min(lats)
    lon_span = max(lons) - min(lons)
    max_span = max(lat_span, lon_span)

    if max_span > 70:
        return 2.0
    if max_span > 40:
        return 2.7
    if max_span > 20:
        return 3.2
    if max_span > 10:
        return 4.0
    return 5.0


def st_flight_route_map(route_data: Mapping[str, Any], *, height: int = 430) -> None:
    center = route_data.get("center")
    path = route_data.get("path")
    airports = route_data.get("airports")
    if not (
        isinstance(center, tuple)
        and len(center) == 2
        and isinstance(path, Sequence)
        and isinstance(airports, Sequence)
    ):
        st.caption("Route map unavailable.")
        return

    latitude, longitude = center
    zoom = _estimate_zoom_level(path) if isinstance(path, Sequence) else 3.5

    route_layer = pdk.Layer(
        "PathLayer",
        [{"path": path, "name": "Route"}],
        get_path="path",
        get_color=[0, 180, 255],
        width_scale=10,
        width_min_pixels=3,
    )

    airports_layer = pdk.Layer(
        "ScatterplotLayer",
        airports,
        get_position=["lon", "lat"],
        get_fill_color="color",
        get_radius=25000,
        pickable=True,
    )

    labels_layer = pdk.Layer(
        "TextLayer",
        airports,
        get_position=["lon", "lat"],
        get_text="icao",
<<<<<<< HEAD
        get_color=[245, 245, 245],
        get_size=18,
        size_units="pixels",
        size_min_pixels=14,
        billboard=True,
        get_angle=0,
        get_text_anchor="middle",
        get_alignment_baseline="top",
        get_pixel_offset=[0, 16],
=======
        get_color=[230, 230, 230],
        get_size=18,
        get_angle=0,
        get_text_anchor="middle",
        get_alignment_baseline="top",
>>>>>>> 7e11f5ef
    )

    view_state = pdk.ViewState(
        latitude=latitude,
        longitude=longitude,
        zoom=zoom,
        bearing=0,
        pitch=35,
    )

    deck = pdk.Deck(
        layers=[route_layer, airports_layer, labels_layer],
        initial_view_state=view_state,
        tooltip={"text": "{icao}"},
        map_style="mapbox://styles/mapbox/dark-v10",
    )

    st.pydeck_chart(deck, use_container_width=True, height=height)


def _format_minutes(total_minutes: Optional[int]) -> str:
    if total_minutes is None:
        return "n/a"
    hours, minutes = divmod(int(total_minutes), 60)
    return f"{hours:d}h {minutes:02d}m"


def _format_note_text(note: Any) -> str:
    if isinstance(note, str):
        return note.strip()
    if isinstance(note, Mapping):
        for key in ("note", "body", "title", "category", "type"):
            value = note.get(key)
            if isinstance(value, str) and value.strip():
                return value.strip()
        return str(note)
    if note is None:
        return ""
    return str(note)


def _render_raw_operational_notes(notes: Sequence[Any] | Any) -> None:
    if not isinstance(notes, Sequence) or isinstance(notes, (str, bytes)) or not notes:
        return

    note_texts: list[str] = []
    alert_flags: list[bool] = []
    for note in notes:
        alert_flag = False
        if isinstance(note, Mapping):
            alert_flag = bool(note.get("alert"))
        note_texts.append(_format_note_text(note))
        alert_flags.append(alert_flag)

    st.markdown("**FL3XX Operational Notes**")
    dataframe = pd.DataFrame({"Note": note_texts})

    def _highlight_alert(row: pd.Series) -> list[str]:
        if alert_flags[row.name]:
            return [
                "background-color: rgba(220, 38, 38, 0.18); color: #ef4444; font-weight: 600;"
            ]
        return [""]

    styled = dataframe.style.apply(_highlight_alert, axis=1)
    st.dataframe(styled, use_container_width=True, hide_index=True)


def _format_hours_entry(entry: Mapping[str, Any]) -> Optional[str]:
    start = str(entry.get("start") or entry.get("closed_from") or "").strip()
    end = str(entry.get("end") or entry.get("closed_to") or "").strip()
    days_value = entry.get("days")
    days: list[str] = []
    if isinstance(days_value, Sequence) and not isinstance(days_value, (str, bytes)):
        for value in days_value:
            if isinstance(value, str) and value.strip() and value.strip().lower() != "unknown":
                days.append(value.strip())
    hours = f"{start}-{end}" if start and end else start or end
    if days and hours:
        return f"{'/'.join(days)} {hours}"
    if hours:
        return hours
    if days:
        return "/".join(days)
    return None


def _format_slot_window(entry: Mapping[str, Any]) -> Optional[str]:
    days_value = entry.get("days")
    days: list[str] = []
    if isinstance(days_value, Sequence) and not isinstance(days_value, (str, bytes)):
        for value in days_value:
            if isinstance(value, str) and value.strip():
                days.append(value.strip())
    start = str(entry.get("start") or "").strip()
    end = str(entry.get("end") or "").strip()
    if not start and not end and not days:
        return None
    window = f"{start}-{end}" if start and end else start or end or ""
    if days and window:
        return f"{'/'.join(days)} {window}"
    if days:
        return "/".join(days)
    return window or None


def _explode_note_text(text: str) -> list[str]:
    normalized = text.replace("•", "\n")
    lines: list[str] = []
    for chunk in normalized.splitlines():
        cleaned = chunk.strip(" -•\t")
        if cleaned:
            lines.append(cleaned)
    return lines


def _normalize_entry(entry: str) -> str:
    return " ".join(entry.split()).casefold()


def _collect_entries(values: Any, *, explode: bool = False) -> list[str]:
    entries: list[str] = []
    seen: set[str] = set()
    if isinstance(values, Sequence) and not isinstance(values, (str, bytes)):
        for value in values:
            if not isinstance(value, str):
                continue
            if explode:
                exploded = _explode_note_text(value)
                for entry in exploded:
                    key = _normalize_entry(entry)
                    if key and key not in seen:
                        seen.add(key)
                        entries.append(entry)
            else:
                cleaned = value.strip()
                key = _normalize_entry(cleaned)
                if cleaned and key not in seen:
                    seen.add(key)
                    entries.append(cleaned)
    return entries


def _render_bullet_section(title: str, lines: Sequence[str]) -> None:
    entries: list[str] = []
    seen: set[str] = set()
    for line in lines:
        if not isinstance(line, str):
            continue
        cleaned = line.strip()
        key = _normalize_entry(cleaned)
        if not cleaned or key in seen:
            continue
        seen.add(key)
        entries.append(cleaned)
    if not entries:
        return
    st.markdown(f"**{title}**")
    for entry in entries:
        st.markdown(f"- {entry}")


def _render_customs_details(
    parsed: Mapping[str, Any] | None, *, planned_time_local: Optional[str] = None
) -> None:
    if not isinstance(parsed, Mapping):
        return
    if not parsed.get("raw_notes"):
        return
    contact_notes = _collect_entries(parsed.get("customs_contact_notes"), explode=True)
    _render_bullet_section("Contact Instructions", contact_notes)
    _render_bullet_section(
        "Crew Requirements",
        _collect_entries(parsed.get("crew_requirements"), explode=True),
    )


def _render_operational_restrictions(parsed: Mapping[str, Any] | None) -> None:
    if not isinstance(parsed, Mapping):
        return
    if not parsed.get("raw_notes"):
        return
    with st.expander("Parsed operational intel (for status)", expanded=False):
        summary_lines: list[str] = []
        if parsed.get("slot_required"):
            lead: list[str] = []
            if parsed.get("slot_lead_days"):
                lead.append(f"{parsed['slot_lead_days']} day lead")
            if parsed.get("slot_lead_hours"):
                lead.append(f"{parsed['slot_lead_hours']} hour lead")
            detail = "Slot required"
            if lead:
                detail += f" ({', '.join(lead)})"
            summary_lines.append(detail)
        if parsed.get("slot_time_windows"):
            windows: list[str] = []
            for entry in parsed.get("slot_time_windows", []):
                if isinstance(entry, Mapping):
                    formatted = _format_slot_window(entry)
                    if formatted:
                        windows.append(formatted)
            if windows:
                summary_lines.append(f"Slot windows: {', '.join(windows)}")
        if parsed.get("ppr_required"):
            lead: list[str] = []
            if parsed.get("ppr_lead_days"):
                lead.append(f"{parsed['ppr_lead_days']} day notice")
            if parsed.get("ppr_lead_hours"):
                lead.append(f"{parsed['ppr_lead_hours']} hour notice")
            detail = "PPR required"
            if lead:
                detail += f" ({', '.join(lead)})"
            summary_lines.append(detail)
        if parsed.get("deice_unavailable"):
            summary_lines.append("Deice NOT available per notes")
        elif parsed.get("deice_limited"):
            summary_lines.append("Deice limited in notes")
        if parsed.get("winter_sensitivity"):
            summary_lines.append("Winter sensitivity / contamination risk")
        if parsed.get("fuel_available") is False:
            summary_lines.append("Fuel unavailable per notes")
        if parsed.get("night_ops_allowed") is False:
            summary_lines.append("Night operations prohibited")
        if parsed.get("curfew"):
            curfew = parsed.get("curfew")
            if isinstance(curfew, Mapping):
                start = curfew.get("from") or curfew.get("start") or curfew.get("closed_from")
                end = curfew.get("to") or curfew.get("end") or curfew.get("closed_to")
                window = f"{start}-{end}" if start and end else start or end or "in effect"
                summary_lines.append(f"Curfew: {window}")
            else:
                summary_lines.append("Curfew in effect")
        hours_entries: list[str] = []
        for entry in parsed.get("hours_of_operation", []):
            if isinstance(entry, Mapping):
                formatted = _format_hours_entry(entry)
                if formatted:
                    hours_entries.append(formatted)
        if hours_entries:
            summary_lines.append(f"Hours: {', '.join(hours_entries)}")
        _render_bullet_section("Operational Intel", summary_lines)
        _render_bullet_section("Deice Notes", _collect_entries(parsed.get("deice_notes"), explode=True))
        _render_bullet_section("Winter Notes", _collect_entries(parsed.get("winter_notes"), explode=True))
        _render_bullet_section(
            "Weather Limitations",
            _collect_entries(parsed.get("weather_limitations"), explode=True),
        )
        _render_bullet_section("Slot Notes", _collect_entries(parsed.get("slot_notes"), explode=True))
        _render_bullet_section("PPR Notes", _collect_entries(parsed.get("ppr_notes"), explode=True))
        _render_bullet_section("Hours / Curfew Notes", _collect_entries(parsed.get("hour_notes"), explode=True))
        _render_bullet_section(
            "Runway Limits",
            _collect_entries(parsed.get("runway_limitations"), explode=True),
        )
        _render_bullet_section(
            "Aircraft Type Limits",
            _collect_entries(parsed.get("aircraft_type_limits"), explode=True),
        )
        _render_bullet_section(
            "Other Operational Restrictions",
            _collect_entries(parsed.get("generic_restrictions"), explode=True),
        )


def _render_category_block(
    label: str, category: Mapping[str, Any], *, expanded: bool | None = None
) -> None:
    status = str(category.get("status", "PASS"))
    summary = category.get("summary") or status
    issues = [str(issue) for issue in category.get("issues", []) if issue]
    extra_note = None
    if "Operational Notes" in label and issues:
        extra_note = issues[0]

    detail_suffix = f"  \n - {extra_note}" if extra_note else ""
    st.markdown(f"**{label}:** {status_icon(status)} {summary}{detail_suffix}")
    expanded_state = expanded if expanded is not None else status != "PASS"
    if issues:
        with st.expander(f"{label} details", expanded=expanded_state):
            for issue in issues:
                st.markdown(f"- {issue}")


def _render_aircraft_category(
    category: Mapping[str, Any] | None, *, expanded: bool | None = None
) -> None:
    if not isinstance(category, Mapping):
        return
    status = str(category.get("status", "PASS"))
    summary = category.get("summary") or status
    header = f"{status_icon(status)} Aircraft – {summary}"
    issues = [str(issue) for issue in category.get("issues", []) if issue]
    expanded_state = expanded if expanded is not None else status != "PASS"
    with st.expander(header, expanded=expanded_state):
        st.write(f"Status: **{status}**")
        if issues:
            for issue in issues:
                st.markdown(f"- {issue}")
        else:
            st.write("No issues recorded.")


def _leg_visual_tokens(label: str) -> Mapping[str, str]:
    side_lower = label.lower()
    is_departure = side_lower == "departure"
    return {
        "accent": "#2E84D0" if is_departure else "#5EBA7D",
        "band": "#E7F1FB" if is_departure else "#E7F7EE",
        "border": "rgba(46, 132, 208, 0.25)" if is_departure else "rgba(94, 186, 125, 0.25)",
        "icon": "⬆️" if is_departure else "⬇️",
        "label": label.upper(),
    }


def _inject_leg_styles() -> None:
    global _LEG_STYLES_INJECTED
    if _LEG_STYLES_INJECTED:
        return
    st.markdown(
        """
        <style>
            .leg-card {
                border-radius: 14px;
                border: 1px solid var(--leg-border, #d0d7de);
                margin-bottom: 1rem;
                overflow: hidden;
                box-shadow: 0 6px 20px rgba(0, 0, 0, 0.06);
            }
            .leg-card__band {
                display: flex;
                align-items: center;
                justify-content: space-between;
                gap: 0.75rem;
                padding: 0.75rem 1rem;
                background: var(--leg-band, #eef3f8);
                border-bottom: 1px solid var(--leg-border, #d0d7de);
            }
            .leg-card__left {
                display: flex;
                align-items: center;
                gap: 0.75rem;
            }
            .leg-card__icon {
                font-size: 1.4rem;
                line-height: 1;
            }
            .leg-card__title {
                font-size: 0.9rem;
                font-weight: 800;
                letter-spacing: 0.06em;
                color: #0b1f33;
            }
            .leg-card__icao {
                font-size: 1.1rem;
                font-weight: 700;
                color: #0b1f33;
            }
            .leg-card__chips {
                display: flex;
                align-items: center;
                gap: 0.4rem;
                flex-wrap: wrap;
            }
            .leg-card__chip {
                display: inline-flex;
                align-items: center;
                gap: 0.35rem;
                padding: 0.3rem 0.85rem;
                border-radius: 999px;
                background: rgba(255, 255, 255, 0.65);
                border: 1px solid var(--leg-border, #d0d7de);
                font-weight: 700;
                font-size: 1.05rem;
                color: #0b1f33;
            }
            .leg-card__chip-outline {
                background: transparent;
                border: 1px dashed var(--leg-border, #d0d7de);
            }
            .leg-card__body {
                position: relative;
                padding: 1rem 1rem 0.25rem 1.25rem;
                background: radial-gradient(circle at 20% 20%, rgba(255,255,255,0.9), #f8fbff);
            }
            .leg-card__timeline {
                position: absolute;
                inset: 0 auto 0 0.35rem;
                width: 6px;
                border-radius: 999px;
                background: linear-gradient(180deg, var(--leg-accent, #4b7bec), rgba(255,255,255,0));
                opacity: 0.75;
            }
            .leg-card__body > div {
                position: relative;
                z-index: 1;
            }
        </style>
        """,
        unsafe_allow_html=True,
    )
    _LEG_STYLES_INJECTED = True


def _render_leg_side(label: str, side: Mapping[str, Any]) -> None:
    _inject_leg_styles()
    tokens = _leg_visual_tokens(label)
    icao = side.get("icao", "???") if isinstance(side, Mapping) else "???"
    planned_time_local = None
    if isinstance(side, Mapping):
        planned_value = side.get("planned_time_local") or side.get("plannedTimeLocal")
        if planned_value:
            planned_time_local = str(planned_value)

    header_chip = planned_time_local or (
        side.get("local_date") if isinstance(side, Mapping) else None
    ) or "Local time pending"

    if planned_time_local:
        try:
            tz_abbrev: Optional[str] = None
            dt_source = planned_time_local.strip()
            tz_match = re.match(r"^(.*?)(?:\s+([A-Za-z]{2,5}))?$", dt_source)
            if tz_match:
                dt_source = tz_match.group(1).strip()
                tz_abbrev = tz_match.group(2)

            parsed_dt = safe_parse_dt(dt_source)
            weekday = parsed_dt.strftime("%A")
            month = parsed_dt.strftime("%B")
            day = parsed_dt.day
            year = parsed_dt.year
            tz_abbrev = tz_abbrev or parsed_dt.strftime("%Z") or "UTC"

            def _ordinal(n: int) -> str:
                if 10 <= n % 100 <= 20:
                    suffix = "th"
                else:
                    suffix = {1: "st", 2: "nd", 3: "rd"}.get(n % 10, "th")
                return f"{n}{suffix}"

            header_chip = f"{weekday}, {month} {_ordinal(day)}, {year} {parsed_dt.strftime('%H:%M')} {tz_abbrev}"
        except Exception:
            pass
    with st.container():
        st.markdown(
            f"""
            <div class="leg-card" style="--leg-accent: {tokens['accent']}; --leg-band: {tokens['band']}; --leg-border: {tokens['border']};">
                <div class="leg-card__band">
                    <div class="leg-card__left">
                        <span class="leg-card__icon">{tokens['icon']}</span>
                        <div>
                            <div class="leg-card__title">{tokens['label']}</div>
                            <div class="leg-card__icao">{icao}</div>
                        </div>
                    </div>
                    <div class="leg-card__chips">
                        <span class="leg-card__chip">{header_chip}</span>
                    </div>
                </div>
                <div class="leg-card__body">
                    <div class="leg-card__timeline"></div>
                    <div>
            """,
            unsafe_allow_html=True,
        )

        for key in SECTION_ORDER:
            display = SECTION_LABELS.get(key, key.title())
            category = side.get(key) if isinstance(side, Mapping) else None
            if isinstance(category, Mapping):
                _render_category_block(
                    display,
                    category,
                    expanded=False if key == "operational_notes" else None,
                )
        parsed_customs = side.get("parsed_customs_notes") if isinstance(side, Mapping) else None
        _render_customs_details(
            parsed_customs if isinstance(parsed_customs, Mapping) else None,
            planned_time_local=planned_time_local,
        )
        parsed_ops = side.get("parsed_operational_restrictions") if isinstance(side, Mapping) else None
        _render_operational_restrictions(parsed_ops if isinstance(parsed_ops, Mapping) else None)
        raw_notes = side.get("raw_operational_notes") if isinstance(side, Mapping) else None
        _render_raw_operational_notes(raw_notes)

        st.markdown(
            """
                    </div>
                </div>
            </div>
            """,
            unsafe_allow_html=True,
        )


def _collect_key_issues(result: Mapping[str, Any]) -> List[str]:
    issues: List[str] = []
    duty = result.get("duty") if isinstance(result, Mapping) else None
    if isinstance(duty, Mapping):
        duty_status = duty.get("status", "PASS")
        if duty_status in {"CAUTION", "FAIL"}:
            summary = duty.get("summary") or f"Duty {duty_status.title()}"
            issues.append(f"Duty: {summary}")

    legs = result.get("legs") if isinstance(result, Mapping) else None
    if isinstance(legs, Sequence):
        for index, leg in enumerate(legs, start=1):
            if not isinstance(leg, Mapping):
                continue
            aircraft = leg.get("aircraft")
            if isinstance(aircraft, Mapping):
                status = aircraft.get("status", "PASS")
                if status in {"CAUTION", "FAIL"}:
                    summary = aircraft.get("summary") or status
                    issues.append(f"Leg {index} Aircraft: {summary}")
            weight_balance = leg.get("weightBalance")
            if isinstance(weight_balance, Mapping):
                status = weight_balance.get("status", "PASS")
                if status in {"CAUTION", "FAIL"}:
                    summary = weight_balance.get("summary") or status
                    issues.append(f"Leg {index} Weight & Balance: {summary}")
            for side_name in ("departure", "arrival"):
                side = leg.get(side_name)
                if not isinstance(side, Mapping):
                    continue
                icao = side.get("icao", "???")
                for key in SECTION_ORDER:
                    category = side.get(key)
                    if not isinstance(category, Mapping):
                        continue
                    status = category.get("status", "PASS")
                    if status == "PASS":
                        continue
                    display = SECTION_LABELS.get(key, key.title())
                    summary = category.get("summary") or status
                    label = f"{side_name.title()} {icao} {display}"
                    if status == "FAIL" or (status == "CAUTION" and key in KEY_ISSUE_SECTIONS):
                        issues.append(f"{label}: {summary}")
    return issues


def _collect_operational_note_highlights(
    legs: Sequence[Mapping[str, Any]] | Any,
) -> List[Mapping[str, str]]:
    highlights: List[Mapping[str, str]] = []
    if not isinstance(legs, Sequence):
        return highlights

    for index, leg in enumerate(legs, start=1):
        if not isinstance(leg, Mapping):
            continue
        departure = leg.get("departure", {}) if isinstance(leg, Mapping) else {}
        arrival = leg.get("arrival", {}) if isinstance(leg, Mapping) else {}
        dep_code = departure.get("icao", "???") if isinstance(departure, Mapping) else "???"
        arr_code = arrival.get("icao", "???") if isinstance(arrival, Mapping) else "???"
        leg_label = f"Leg {index} ({dep_code}→{arr_code})"

        for side_name, side_label in (("departure", "Departure"), ("arrival", "Arrival")):
            side = leg.get(side_name)
            if not isinstance(side, Mapping):
                continue
            operational_notes = side.get("operational_notes")
            if not isinstance(operational_notes, Mapping):
                continue
            status = operational_notes.get("status", "PASS")
            if status == "PASS":
                continue
            summary = operational_notes.get("summary") or status
            issues = [str(issue) for issue in operational_notes.get("issues", []) if issue]
            first_issue = issues[0] if issues else ""
            highlights.append(
                {
                    "leg_label": leg_label,
                    "side_label": side_label,
                    "summary": str(summary),
                    "issue": first_issue,
                }
            )

    return highlights


def _render_full_quote_result(result: FullFeasibilityResult) -> None:
    legs = result.get("legs", [])
    duty = result.get("duty", {})
    overall_status = result.get("overall_status", "PASS")
    emoji = STATUS_EMOJI.get(overall_status, "")

    route_map_payload = _build_route_map_payload(legs)

    st.markdown("---")
    summary_col, map_col = st.columns([1.6, 1])

    with summary_col:
        st.subheader(f"{emoji} Full Quote Day Status: {overall_status}")
        st.caption(
            f"{result.get('bookingIdentifier', 'Unknown Quote')} • {len(legs)} leg(s) • {result.get('aircraft_type', 'Unknown Aircraft')}"
        )
        flight_category = result.get("flight_category")
        if flight_category:
            st.caption(f"Flight Category: {flight_category}")

        summary = result.get("summary")
        if summary:
            formatted = summary.strip().replace("\n", "  \n")
            st.markdown(formatted)

        operational_note_flags = _collect_operational_note_highlights(legs)
        if operational_note_flags:
            st.markdown("**Operational Notes Flags**")
            for entry in operational_note_flags:
                st.markdown(
                    f"{entry['leg_label']} {entry['side_label']} Operational Notes: {entry['summary']}"
                )
                if entry["issue"]:
                    st.markdown(f" • {entry['issue']}")

        key_issues = _collect_key_issues(result)
        st.subheader("Key Issues")
        if key_issues:
            for issue in key_issues:
                st.markdown(f"- {issue}")
        else:
            st.caption(
                "No customs, day-ops, deice, duty, or permit cautions detected."
            )

    with map_col:
        st.markdown("##### Route preview")
        if route_map_payload:
            st_flight_route_map(route_map_payload)
        else:
            st.caption("Route map unavailable for this quote.")

    with st.expander("Duty Day Evaluation", expanded=duty.get("status") != "PASS"):
        status = duty.get("status", "PASS")
        col1, col2, col3 = st.columns(3)
        col1.metric("Duty Status", f"{status_icon(status)} {status}")
        col2.metric("Total Duty", _format_minutes(duty.get("total_duty")))
        col3.metric("Turn Segments", len(duty.get("turn_times", [])))
        st.write(f"- Start: {duty.get('duty_start_local') or 'Unknown'}")
        st.write(f"- End: {duty.get('duty_end_local') or 'Unknown'}")
        if duty.get("split_duty_possible"):
            st.write("- Split duty window available (≥ 6h ground).")
        if duty.get("reset_duty_possible"):
            st.write("- Reset possible (≥ 11h15 ground).")
        if duty.get("issues"):
            st.write("- Issues:")
            for entry in duty.get("issues", []):
                st.write(f"  • {entry}")

    for index, leg in enumerate(legs, start=1):
        departure = leg.get("departure", {}) if isinstance(leg, Mapping) else {}
        arrival = leg.get("arrival", {}) if isinstance(leg, Mapping) else {}
        aircraft = leg.get("aircraft") if isinstance(leg, Mapping) else None
        weight_balance = leg.get("weightBalance") if isinstance(leg, Mapping) else None
        dep_code = departure.get("icao", "???")
        arr_code = arrival.get("icao", "???")
        header = f"Leg {index}: {dep_code} → {arr_code}"
        with st.expander(header, expanded=False):
            if isinstance(aircraft, Mapping):
                _render_aircraft_category(aircraft, expanded=False)
            if isinstance(weight_balance, Mapping):
                wb_status = weight_balance.get("status", "PASS")
                wb_summary = weight_balance.get("summary") or wb_status
                header = f"{status_icon(wb_status)} Weight & Balance – {wb_summary}"
                with st.expander(header, expanded=False):
                    st.write(f"Status: **{wb_status}**")
                    _render_weight_balance_details(weight_balance)
            _render_leg_side("Departure", departure)
            _render_leg_side("Arrival", arrival)

    with st.expander("Raw full quote result"):
        st.json(result)

quote_tab, booking_tab = st.tabs(["Quote ID", "Booking Identifier"])

with quote_tab:
    st.subheader("Search via Quote ID")
    st.caption(
        "Use this to evaluate feasibility before a booking exists. The dev engine always runs"
        " every leg in the quote so you consistently get duty-day coverage; expand the legs"
        " in the results below for per-segment breakdowns."
    )

    with st.form("quote-form", clear_on_submit=False):
        quote_input = st.text_input("Quote ID", placeholder="e.g. 3621613").strip()
        quote_submitted = st.form_submit_button("Load Quote")

    if quote_submitted:
        options = _load_quote_options(quote_input)
        if options:
            st.session_state["feasibility_quote_options"] = options
        quote_payload = st.session_state.get("feasibility_quote_payload")
        if isinstance(quote_payload, Mapping):
            st.session_state["feasibility_loaded_quote_id"] = quote_input
            st.session_state["feasibility_should_run_full_quote"] = True

    quote_options = st.session_state.get("feasibility_quote_options", [])
    quote_payload = st.session_state.get("feasibility_quote_payload")

    if quote_options:
        st.markdown("**Loaded Legs**")
        for option in quote_options:
            leg_info = option.get("leg", {}) if isinstance(option, Mapping) else {}
            label = option.get("label", "Leg") if isinstance(option, Mapping) else "Leg"
            pax = leg_info.get("pax") or "n/a"
            block = leg_info.get("blockTime") or leg_info.get("flightTime") or "n/a"
            st.caption(f"{label}: PAX {pax} · Block {block} minutes")
    else:
        st.info("Load a quote to view available legs for feasibility analysis.")

    quote_loaded = isinstance(quote_payload, Mapping)
    with st.expander("Loaded quote payload"):
        if quote_loaded:
            st.json(quote_payload)
        else:
            st.caption("Load a quote to view the payload and enable multi-leg checks.")

    st.markdown("#### Evaluate Full Quote Day")
    if not quote_loaded:
        st.info("Load a quote to enable multi-leg feasibility checks.")

    run_full_quote = st.button(
        "Run Feasibility for Quote (All Legs)",
        key="run-full-quote",
        type="primary",
        disabled=not quote_loaded,
        help="Feasibility now runs automatically after loading a quote; use this to rerun manually.",
    )

    should_run_full_quote = st.session_state.pop(
        "feasibility_should_run_full_quote", False
    )

    if (run_full_quote or should_run_full_quote) and quote_loaded:
        full_day_result = _run_full_quote_day(quote_payload)
        if full_day_result:
            st.session_state["feasibility_last_full_quote_result"] = full_day_result

with booking_tab:
    st.subheader("Search via Booking Identifier")
    with st.form("booking-form", clear_on_submit=False):
        booking_input = st.text_input("Booking Identifier", placeholder="e.g. ILARD").strip().upper()
        submitted = st.form_submit_button("Run Feasibility")

    if submitted:
        result = _run_feasibility(booking_input)
        if result:
            st.session_state["feasibility_last_result"] = result

stored_result = st.session_state.get("feasibility_last_result")
full_quote_result = st.session_state.get("feasibility_last_full_quote_result")

def _render_category(name: str, category) -> None:
    emoji = STATUS_EMOJI.get(category.status, "")
    header = f"{emoji} {name.title()} – {category.summary or category.status}"
    with st.expander(header, expanded=category.status != "PASS"):
        st.write(f"Status: **{category.status}**")
        if category.issues:
            st.markdown("\n".join(f"- {issue}" for issue in category.issues))
        else:
            st.write("No issues recorded.")

        if name == "weightBalance":
            _render_weight_balance_details(category)


def _render_weight_balance_details(category) -> None:
    details = None
    if isinstance(category, Mapping):
        details = category.get("details")
    else:
        details = getattr(category, "details", None)
    if not isinstance(details, Mapping):
        return

    payload = {
        "Season": details.get("season"),
        "PAX Weight": details.get("paxWeight"),
        "Cargo Weight": details.get("cargoWeight"),
        "Total Payload": details.get("totalPayload"),
        "Max Allowed": details.get("maxAllowed"),
        "PAX Count": details.get("paxCount"),
    }

    metrics = [
        ("Season", payload["Season"]),
        ("PAX Weight", payload["PAX Weight"]),
        ("Cargo Weight", payload["Cargo Weight"]),
        ("Total Payload", payload["Total Payload"]),
        ("Max Allowed", payload["Max Allowed"]),
        ("PAX Count", payload["PAX Count"]),
    ]

    cols = st.columns(3)
    for idx, (label, value) in enumerate(metrics):
        col = cols[idx % 3]
        if value is None:
            col.metric(label, "n/a")
        else:
            col.metric(label, value)

    breakdown = details.get("paxBreakdown") if isinstance(details, Mapping) else None
    if isinstance(breakdown, Mapping) and breakdown:
        st.markdown("**Passenger Weights Applied**")
        cols = st.columns(4)
        for idx, label in enumerate(["Male", "Female", "Child", "Infant"]):
            col = cols[idx]
            count = breakdown.get(label, 0)
            col.metric(label, count)

    pax_keys = details.get("paxPayloadKeys") if isinstance(details, Mapping) else None
    if pax_keys:
        st.caption(f"PAX payload keys: {pax_keys}")

    with st.expander("Debug: Raw weight balance details"):
        st.json(details)


if stored_result and isinstance(stored_result, FeasibilityResult):
    overall_emoji = STATUS_EMOJI.get(stored_result.overall_status, "")
    st.subheader(f"{overall_emoji} Overall Status: {stored_result.overall_status}")
    st.caption(f"Generated at {stored_result.timestamp}")

    if _is_reserve_calendar_departure(stored_result.flight):
        st.warning("Flight taking place on reserve calendar day.")

    for name, category in stored_result.categories.items():
        _render_category(name, category)

    st.markdown("### Notes for OS")
    st.code(stored_result.notes_for_os or "No notes", language="markdown")

    with st.expander("Raw result JSON"):
        st.json(stored_result.as_dict(include_flight=False))

    if stored_result.flight:
        with st.expander("Source flight payload"):
            st.json(stored_result.flight)
else:
    st.info("Load a quote or submit a booking identifier to generate a feasibility report.")

if isinstance(full_quote_result, Mapping):
    _render_full_quote_result(cast(FullFeasibilityResult, full_quote_result))<|MERGE_RESOLUTION|>--- conflicted
+++ resolved
@@ -1,10 +1,6 @@
 from __future__ import annotations
 
 from datetime import date, datetime
-<<<<<<< HEAD
-=======
-import re
->>>>>>> 7e11f5ef
 import os
 from typing import Any, Callable, Dict, List, Mapping, Optional, Sequence, Tuple, cast
 
@@ -410,7 +406,6 @@
         airports,
         get_position=["lon", "lat"],
         get_text="icao",
-<<<<<<< HEAD
         get_color=[245, 245, 245],
         get_size=18,
         size_units="pixels",
@@ -420,13 +415,6 @@
         get_text_anchor="middle",
         get_alignment_baseline="top",
         get_pixel_offset=[0, 16],
-=======
-        get_color=[230, 230, 230],
-        get_size=18,
-        get_angle=0,
-        get_text_anchor="middle",
-        get_alignment_baseline="top",
->>>>>>> 7e11f5ef
     )
 
     view_state = pdk.ViewState(
