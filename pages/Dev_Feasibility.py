--- conflicted
+++ resolved
@@ -210,17 +210,12 @@
     if not isinstance(notes, Sequence) or isinstance(notes, (str, bytes)) or not notes:
         return
 
-<<<<<<< HEAD
     note_texts: list[str] = []
     alert_flags: list[bool] = []
-=======
-    rows: list[dict[str, str | bool]] = []
->>>>>>> b37d12a0
     for note in notes:
         alert_flag = False
         if isinstance(note, Mapping):
             alert_flag = bool(note.get("alert"))
-<<<<<<< HEAD
         note_texts.append(_format_note_text(note))
         alert_flags.append(alert_flag)
 
@@ -235,20 +230,6 @@
         return [""]
 
     styled = dataframe.style.apply(_highlight_alert, axis=1)
-=======
-        rows.append({"Note": _format_note_text(note), "__alert": alert_flag})
-
-    st.markdown("**FL3XX Operational Notes**")
-    dataframe = pd.DataFrame(rows, columns=["Note", "__alert"])
-
-    def _highlight_alert(row: pd.Series) -> list[str]:
-        color = "background-color: #ffe5e5" if bool(row.get("__alert")) else ""
-        return [color, ""]
-
-    styled = (
-        dataframe.style.apply(_highlight_alert, axis=1).hide(axis="columns", subset=["__alert"])
-    )
->>>>>>> b37d12a0
     st.dataframe(styled, use_container_width=True, hide_index=True)
 
 
